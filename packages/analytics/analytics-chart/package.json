{
  "name": "@kong-ui-public/analytics-chart",
  "version": "5.0.7",
  "type": "module",
  "main": "./dist/vitals-chart.umd.js",
  "module": "./dist/vitals-chart.es.js",
  "types": "dist/types/index.d.ts",
  "files": [
    "dist"
  ],
  "exports": {
    ".": {
      "import": "./dist/vitals-chart.es.js",
      "require": "./dist/vitals-chart.umd.js",
      "types": "./dist/types/index.d.ts"
    },
    "./package.json": "./package.json",
    "./dist/*": "./dist/*"
  },
  "publishConfig": {
    "access": "public"
  },
  "peerDependencies": {
    "@kong-ui-public/i18n": "workspace:^",
    "@kong/kongponents": "^9.10.3",
    "vue": ">= 3.3.13 < 4"
  },
  "devDependencies": {
    "@kong-ui-public/i18n": "workspace:^",
    "@kong-ui-public/sandbox-layout": "workspace:^",
    "@kong/design-tokens": "1.17.2",
<<<<<<< HEAD
    "@kong/kongponents": "9.8.4-pr.2405.4a083b8ac.0",
=======
    "@kong/kongponents": "9.10.3",
>>>>>>> 82693c7d
    "@types/uuid": "^10.0.0",
    "file-saver": "^2.0.5",
    "lodash.mapkeys": "^4.6.0",
    "lodash.pick": "^4.4.0",
    "lodash.pickby": "^4.6.0",
    "papaparse": "^5.4.1",
    "vue": "^3.4.38"
  },
  "scripts": {
    "dev": "cross-env USE_SANDBOX=true vite",
    "build": "run-s typecheck build:package build:types",
    "build:package": "vite build -m production",
    "build:analyzer": "BUILD_VISUALIZER='analytics/analytics-chart' vite build -m production",
    "build:types": "vue-tsc -p './tsconfig.build.json' --emitDeclarationOnly",
    "build:sandbox": "cross-env USE_SANDBOX=true vite build -m production",
    "preview": "cross-env USE_SANDBOX=true vite preview",
    "lint": "eslint",
    "lint:fix": "eslint --fix",
    "stylelint": "stylelint --allow-empty-input './src/**/*.{css,scss,sass,less,styl,vue}'",
    "stylelint:fix": "stylelint --allow-empty-input './src/**/*.{css,scss,sass,less,styl,vue}' --fix",
    "typecheck": "vue-tsc -p './tsconfig.build.json' --noEmit",
    "test:component": "BABEL_ENV=cypress cross-env FORCE_COLOR=1 cypress run --component -b chrome --spec './src/**/*.cy.ts' --project '../../../.'",
    "test:component:open": "BABEL_ENV=cypress cross-env FORCE_COLOR=1 cypress open --component -b chrome --project '../../../.'",
    "test:unit": "cross-env FORCE_COLOR=1 vitest run",
    "test:unit:open": "cross-env FORCE_COLOR=1 vitest --ui"
  },
  "repository": {
    "type": "git",
    "url": "https://github.com/Kong/public-ui-components.git",
    "directory": "packages/analytics/analytics-chart"
  },
  "homepage": "https://github.com/Kong/public-ui-components/tree/main/packages/analytics/analytics-chart",
  "author": "Kong, Inc.",
  "license": "Apache-2.0",
  "volta": {
    "extends": "../../../package.json"
  },
  "dependencies": {
    "@kong-ui-public/analytics-utilities": "workspace:^",
    "@kong/icons": "^1.18.1",
    "@types/file-saver": "^2.0.7",
    "@types/lodash.mapkeys": "^4.6.9",
    "@types/lodash.pick": "^4.4.9",
    "@types/lodash.pickby": "^4.6.9",
    "@types/papaparse": "^5.3.14",
    "approximate-number": "^2.1.1",
    "chart.js": "^4.4.4",
    "chartjs-adapter-date-fns": "^3.0.0",
    "chartjs-plugin-annotation": "^3.0.1",
    "date-fns": "^4.1.0",
    "date-fns-tz": "^3.1.3",
    "pretty-bytes": "^6.1.1",
    "uuid": "^10.0.0",
    "vue-chartjs": "^5.3.1"
  },
  "distSizeChecker": {
    "warningLimit": "1.35MB",
    "errorLimit": "1.5MB"
  }
}<|MERGE_RESOLUTION|>--- conflicted
+++ resolved
@@ -29,11 +29,7 @@
     "@kong-ui-public/i18n": "workspace:^",
     "@kong-ui-public/sandbox-layout": "workspace:^",
     "@kong/design-tokens": "1.17.2",
-<<<<<<< HEAD
-    "@kong/kongponents": "9.8.4-pr.2405.4a083b8ac.0",
-=======
-    "@kong/kongponents": "9.10.3",
->>>>>>> 82693c7d
+    "@kong/kongponents": "9.11.1-pr.2405.46276fddd.0",
     "@types/uuid": "^10.0.0",
     "file-saver": "^2.0.5",
     "lodash.mapkeys": "^4.6.0",
