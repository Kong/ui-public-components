{
  "name": "@kong-ui-public/analytics-chart",
  "version": "0.15.1",
  "type": "module",
  "main": "./dist/vitals-chart.umd.js",
  "module": "./dist/vitals-chart.es.js",
  "types": "dist/types/index.d.ts",
  "files": [
    "dist"
  ],
  "exports": {
    ".": {
      "import": "./dist/vitals-chart.es.js",
      "require": "./dist/vitals-chart.umd.js"
    },
    "./package.json": "./package.json",
    "./dist/*": "./dist/*"
  },
  "publishConfig": {
    "access": "public"
  },
  "peerDependencies": {
    "@kong-ui-public/i18n": "workspace:^",
    "@kong/kongponents": "9.0.0-alpha.37",
    "vue": "^3.3.4"
  },
  "devDependencies": {
    "@kong-ui-public/i18n": "workspace:^",
    "@kong-ui-public/sandbox-layout": "workspace:^",
    "@kong/design-tokens": "^1.11.9",
    "@kong/kongponents": "9.0.0-alpha.37",
    "@types/uuid": "^9.0.5",
    "vue": "^3.3.4"
  },
  "scripts": {
    "dev": "cross-env USE_SANDBOX=true vite",
    "build": "run-s typecheck build:package build:types",
    "build:package": "vite build -m production",
    "build:analyzer": "BUILD_VISUALIZER='analytics/analytics-chart' vite build -m production",
    "build:types": "vue-tsc -p './tsconfig.build.json' --emitDeclarationOnly",
    "build:sandbox": "cross-env USE_SANDBOX=true vite build -m production",
    "preview": "cross-env USE_SANDBOX=true vite preview",
    "lint": "eslint '**/*.{js,jsx,ts,tsx,vue}' --ignore-path '../../../.eslintignore'",
    "lint:fix": "eslint '**/*.{js,jsx,ts,tsx,vue}' --ignore-path '../../../.eslintignore' --fix",
    "stylelint": "stylelint --allow-empty-input './src/**/*.{css,scss,sass,less,styl,vue}'",
    "stylelint:fix": "stylelint --allow-empty-input './src/**/*.{css,scss,sass,less,styl,vue}' --fix",
    "typecheck": "vue-tsc -p './tsconfig.build.json' --noEmit",
    "test:component": "BABEL_ENV=cypress cross-env FORCE_COLOR=1 cypress run --component -b chrome --spec './src/**/*.cy.ts' --project '../../../.'",
    "test:component:open": "BABEL_ENV=cypress cross-env FORCE_COLOR=1 cypress open --component -b chrome --project '../../../.'",
    "test:unit": "cross-env FORCE_COLOR=1 vitest run",
    "test:unit:open": "cross-env FORCE_COLOR=1 vitest --ui"
  },
  "repository": {
    "type": "git",
    "url": "https://github.com/Kong/public-ui-components.git",
    "directory": "packages/analytics/analytics-chart"
  },
  "homepage": "https://github.com/Kong/public-ui-components/tree/main/packages/analytics/analytics-chart",
  "author": "Kong, Inc.",
  "license": "Apache-2.0",
  "volta": {
    "extends": "../../../package.json"
  },
  "dependencies": {
<<<<<<< HEAD
    "@kong-ui-public/analytics-utilities": "workspace:^0.9.1",
    "@kong/icons": "^1.7.8",
=======
    "@kong-ui-public/analytics-utilities": "workspace:^0.10.0",
>>>>>>> 66b6ab7a
    "approximate-number": "^2.1.1",
    "chart.js": "^4.4.0",
    "chartjs-adapter-date-fns": "^3.0.0",
    "chartjs-plugin-annotation": "^3.0.1",
    "date-fns": "^2.30.0",
    "date-fns-tz": "^2.0.0",
    "pretty-bytes": "^6.1.1",
    "uuid": "^9.0.1",
    "vue-chartjs": "^5.2.0"
  },
  "distSizeChecker": {
    "warningLimit": "1.35MB",
    "errorLimit": "1.4MB"
  }
}<|MERGE_RESOLUTION|>--- conflicted
+++ resolved
@@ -62,12 +62,8 @@
     "extends": "../../../package.json"
   },
   "dependencies": {
-<<<<<<< HEAD
-    "@kong-ui-public/analytics-utilities": "workspace:^0.9.1",
+    "@kong-ui-public/analytics-utilities": "workspace:^0.10.0",
     "@kong/icons": "^1.7.8",
-=======
-    "@kong-ui-public/analytics-utilities": "workspace:^0.10.0",
->>>>>>> 66b6ab7a
     "approximate-number": "^2.1.1",
     "chart.js": "^4.4.0",
     "chartjs-adapter-date-fns": "^3.0.0",
