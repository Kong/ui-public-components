{
  "name": "@kong-ui-public/analytics-chart",
  "version": "4.2.11",
  "type": "module",
  "main": "./dist/vitals-chart.umd.js",
  "module": "./dist/vitals-chart.es.js",
  "types": "dist/types/index.d.ts",
  "files": [
    "dist"
  ],
  "exports": {
    ".": {
      "import": "./dist/vitals-chart.es.js",
      "require": "./dist/vitals-chart.umd.js",
      "types": "./dist/types/index.d.ts"
    },
    "./package.json": "./package.json",
    "./dist/*": "./dist/*"
  },
  "publishConfig": {
    "access": "public"
  },
  "peerDependencies": {
    "@kong-ui-public/i18n": "workspace:^",
    "@kong/kongponents": "^9.0.17",
    "vue": ">= 3.3.13 < 4"
  },
  "devDependencies": {
    "@kong-ui-public/i18n": "workspace:^",
    "@kong-ui-public/sandbox-layout": "workspace:^",
<<<<<<< HEAD
    "@kong/design-tokens": "1.15.1",
=======
    "@kong/design-tokens": "1.15.2",
>>>>>>> b88cc0f3
    "@kong/kongponents": "9.0.17",
    "@types/uuid": "^9.0.8",
    "file-saver": "^2.0.5",
    "lodash.mapkeys": "^4.6.0",
    "lodash.pick": "^4.4.0",
    "lodash.pickby": "^4.6.0",
    "papaparse": "^5.4.1",
    "vue": "^3.4.31"
  },
  "scripts": {
    "dev": "cross-env USE_SANDBOX=true vite",
    "build": "run-s typecheck build:package build:types",
    "build:package": "vite build -m production",
    "build:analyzer": "BUILD_VISUALIZER='analytics/analytics-chart' vite build -m production",
    "build:types": "vue-tsc -p './tsconfig.build.json' --emitDeclarationOnly",
    "build:sandbox": "cross-env USE_SANDBOX=true vite build -m production",
    "preview": "cross-env USE_SANDBOX=true vite preview",
    "lint": "eslint",
    "lint:fix": "eslint --fix",
    "stylelint": "stylelint --allow-empty-input './src/**/*.{css,scss,sass,less,styl,vue}'",
    "stylelint:fix": "stylelint --allow-empty-input './src/**/*.{css,scss,sass,less,styl,vue}' --fix",
    "typecheck": "vue-tsc -p './tsconfig.build.json' --noEmit",
    "test:component": "BABEL_ENV=cypress cross-env FORCE_COLOR=1 cypress run --component -b chrome --spec './src/**/*.cy.ts' --project '../../../.'",
    "test:component:open": "BABEL_ENV=cypress cross-env FORCE_COLOR=1 cypress open --component -b chrome --project '../../../.'",
    "test:unit": "cross-env FORCE_COLOR=1 vitest run",
    "test:unit:open": "cross-env FORCE_COLOR=1 vitest --ui"
  },
  "repository": {
    "type": "git",
    "url": "https://github.com/Kong/public-ui-components.git",
    "directory": "packages/analytics/analytics-chart"
  },
  "homepage": "https://github.com/Kong/public-ui-components/tree/main/packages/analytics/analytics-chart",
  "author": "Kong, Inc.",
  "license": "Apache-2.0",
  "volta": {
    "extends": "../../../package.json"
  },
  "dependencies": {
    "@kong-ui-public/analytics-utilities": "workspace:^",
    "@kong/icons": "^1.15.0",
    "@types/file-saver": "^2.0.7",
    "@types/lodash.mapkeys": "^4.6.9",
    "@types/lodash.pick": "^4.4.9",
    "@types/lodash.pickby": "^4.6.9",
    "@types/papaparse": "^5.3.14",
    "approximate-number": "^2.1.1",
    "chart.js": "^4.4.3",
    "chartjs-adapter-date-fns": "^3.0.0",
    "chartjs-plugin-annotation": "^3.0.1",
    "date-fns": "^2.30.0",
    "date-fns-tz": "^2.0.1",
    "pretty-bytes": "^6.1.1",
    "uuid": "^9.0.1",
    "vue-chartjs": "^5.3.1"
  },
  "distSizeChecker": {
    "warningLimit": "1.35MB",
    "errorLimit": "1.5MB"
  }
}<|MERGE_RESOLUTION|>--- conflicted
+++ resolved
@@ -28,11 +28,7 @@
   "devDependencies": {
     "@kong-ui-public/i18n": "workspace:^",
     "@kong-ui-public/sandbox-layout": "workspace:^",
-<<<<<<< HEAD
-    "@kong/design-tokens": "1.15.1",
-=======
     "@kong/design-tokens": "1.15.2",
->>>>>>> b88cc0f3
     "@kong/kongponents": "9.0.17",
     "@types/uuid": "^9.0.8",
     "file-saver": "^2.0.5",
