--- conflicted
+++ resolved
@@ -23,11 +23,7 @@
   "peerDependencies": {
     "@kong-ui-public/i18n": "workspace:^",
     "@kong/kongponents": "9.0.0-alpha.73",
-<<<<<<< HEAD
     "vue": ">= 3.3.13 < 4"
-=======
-    "vue": "^3.4.3"
->>>>>>> 4f93e85a
   },
   "devDependencies": {
     "@kong-ui-public/i18n": "workspace:^",
