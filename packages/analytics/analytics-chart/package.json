--- conflicted
+++ resolved
@@ -22,18 +22,14 @@
   },
   "peerDependencies": {
     "@kong-ui-public/i18n": "workspace:^",
-    "@kong/kongponents": "9.0.0-alpha.89",
+    "@kong/kongponents": "9.0.0-alpha.93",
     "vue": ">= 3.3.13 < 4"
   },
   "devDependencies": {
     "@kong-ui-public/i18n": "workspace:^",
     "@kong-ui-public/sandbox-layout": "workspace:^",
     "@kong/design-tokens": "1.12.4",
-<<<<<<< HEAD
-    "@kong/kongponents": "9.0.0-alpha.89",
-=======
-    "@kong/kongponents": "9.0.0-alpha.91",
->>>>>>> b8803af8
+    "@kong/kongponents": "9.0.0-alpha.93",
     "@types/uuid": "^9.0.7",
     "file-saver": "^2.0.5",
     "lodash.mapkeys": "^4.6.0",
