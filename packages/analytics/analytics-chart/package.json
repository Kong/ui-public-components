--- conflicted
+++ resolved
@@ -68,11 +68,7 @@
     "extends": "../../../package.json"
   },
   "dependencies": {
-<<<<<<< HEAD
     "@kong-ui-public/analytics-utilities": "workspace:^",
-=======
-    "@kong-ui-public/analytics-utilities": "workspace:^0.13.1",
->>>>>>> 651f7d30
     "@kong/icons": "^1.8.14",
     "@types/file-saver": "^2.0.7",
     "@types/lodash.mapkeys": "^4.6.9",
