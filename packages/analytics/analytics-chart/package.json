{
  "name": "@kong-ui-public/analytics-chart",
  "version": "0.7.3",
  "type": "module",
  "main": "./dist/vitals-chart.umd.js",
  "module": "./dist/vitals-chart.es.js",
  "types": "dist/types/index.d.ts",
  "files": [
    "dist"
  ],
  "exports": {
    ".": {
      "import": "./dist/vitals-chart.es.js",
      "require": "./dist/vitals-chart.umd.js"
    },
    "./package.json": "./package.json",
    "./dist/*": "./dist/*"
  },
  "publishConfig": {
    "access": "public"
  },
  "peerDependencies": {
    "@kong-ui-public/i18n": "workspace:^0.4.2",
    "@kong/kongponents": "^8.91.1",
    "vue": "^3.3.4"
  },
  "devDependencies": {
    "@kong-ui-public/i18n": "workspace:^0.8.0",
<<<<<<< HEAD
    "@kong/design-tokens": "^1.7.1",
    "@kong/kongponents": "^8.91.0",
=======
    "@kong/kongponents": "^8.91.1",
>>>>>>> 904823b8
    "@types/uuid": "^9.0.2",
    "vue": "^3.3.4"
  },
  "scripts": {
    "dev": "cross-env USE_SANDBOX=true vite",
    "build": "run-s typecheck build:package build:types",
    "build:package": "vite build -m production",
    "build:analyzer": "BUILD_VISUALIZER='analytics/analytics-chart' vite build -m production",
    "build:types": "vue-tsc -p './tsconfig.build.json' --emitDeclarationOnly",
    "preview:package": "vite preview --port 4173",
    "preview": "cross-env USE_SANDBOX=true PREVIEW_SANDBOX=true run-s build:package preview:package",
    "lint": "eslint '**/*.{js,jsx,ts,tsx,vue}' --ignore-path '../../../.eslintignore'",
    "lint:fix": "eslint '**/*.{js,jsx,ts,tsx,vue}' --ignore-path '../../../.eslintignore' --fix",
    "stylelint": "stylelint --allow-empty-input './src/**/*.{css,scss,sass,less,styl,vue}'",
    "stylelint:fix": "stylelint --allow-empty-input './src/**/*.{css,scss,sass,less,styl,vue}' --fix",
    "typecheck": "vue-tsc -p './tsconfig.build.json' --noEmit",
    "test:component": "BABEL_ENV=cypress cross-env FORCE_COLOR=1 cypress run --component -b chrome --spec './src/**/*.cy.ts' --project '../../../.'",
    "test:component:open": "BABEL_ENV=cypress cross-env FORCE_COLOR=1 cypress open --component -b chrome --project '../../../.'",
    "test:unit": "cross-env FORCE_COLOR=1 vitest run",
    "test:unit:open": "cross-env FORCE_COLOR=1 vitest --ui"
  },
  "repository": {
    "type": "git",
    "url": "https://github.com/Kong/public-ui-components.git",
    "directory": "packages/analytics/analytics-chart"
  },
  "homepage": "https://github.com/Kong/public-ui-components/tree/main/packages/analytics/analytics-chart",
  "author": "Kong, Inc.",
  "license": "Apache-2.0",
  "volta": {
    "extends": "../../../package.json"
  },
  "dependencies": {
    "@kong-ui-public/analytics-utilities": "workspace:^0.4.3",
    "approximate-number": "^2.1.0",
    "chart.js": "^4.3.0",
    "chartjs-adapter-date-fns": "^3.0.0",
    "chartjs-plugin-annotation": "^3.0.1",
    "date-fns": "^2.30.0",
    "date-fns-tz": "^2.0.0",
    "pretty-bytes": "^6.1.0",
    "uuid": "^9.0.0",
    "vue-chartjs": "^5.2.0"
  },
  "distSizeChecker": {
    "warningLimit": "1.2MB",
    "errorLimit": "1.3MB"
  }
}<|MERGE_RESOLUTION|>--- conflicted
+++ resolved
@@ -26,12 +26,8 @@
   },
   "devDependencies": {
     "@kong-ui-public/i18n": "workspace:^0.8.0",
-<<<<<<< HEAD
     "@kong/design-tokens": "^1.7.1",
-    "@kong/kongponents": "^8.91.0",
-=======
     "@kong/kongponents": "^8.91.1",
->>>>>>> 904823b8
     "@types/uuid": "^9.0.2",
     "vue": "^3.3.4"
   },
