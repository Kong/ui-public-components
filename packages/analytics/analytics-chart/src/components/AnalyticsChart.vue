--- conflicted
+++ resolved
@@ -367,22 +367,12 @@
   .chart-header {
     align-items: center;
     display: flex;
-<<<<<<< HEAD
-    justify-content: flex-start;
-    padding-bottom: $kui-space-60;
-
-    .chart-export-button {
-      display: flex;
-      margin-left: auto;
-      margin-right: 0;
-=======
     justify-content: space-between;
     padding-bottom: $kui-space-60;
 
     .chart-header-icons-wrapper {
       display: flex;
       justify-content: end;
->>>>>>> ceac7044
     }
   }
 
