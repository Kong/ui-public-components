--- conflicted
+++ resolved
@@ -40,11 +40,7 @@
   },
   "peerDependencies": {
     "@kong/kongponents": "9.0.0-alpha.73",
-<<<<<<< HEAD
     "vue": ">= 3.3.13 < 4"
-=======
-    "vue": "^3.4.3"
->>>>>>> 4f93e85a
   },
   "devDependencies": {
     "@kong/design-tokens": "1.12.4",
