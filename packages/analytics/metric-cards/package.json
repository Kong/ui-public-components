{
  "name": "@kong-ui-public/metric-cards",
  "version": "0.9.42",
  "type": "module",
  "main": "./dist/metric-cards.umd.js",
  "module": "./dist/metric-cards.es.js",
  "types": "dist/types/index.d.ts",
  "files": [
    "dist"
  ],
  "exports": {
    ".": {
      "import": "./dist/metric-cards.es.js",
      "require": "./dist/metric-cards.umd.js",
      "types": "./dist/types/index.d.ts"
    },
    "./package.json": "./package.json",
    "./dist/*": "./dist/*"
  },
  "publishConfig": {
    "access": "public"
  },
  "scripts": {
    "dev": "cross-env USE_SANDBOX=true vite",
    "build": "run-s typecheck build:package build:types",
    "build:package": "vite build -m production",
    "build:analyzer": "BUILD_VISUALIZER='analytics/metric-cards' vite build -m production",
    "build:types": "vue-tsc -p './tsconfig.build.json' --emitDeclarationOnly",
    "build:sandbox": "cross-env USE_SANDBOX=true vite build -m production",
    "preview": "cross-env USE_SANDBOX=true vite preview",
    "lint": "eslint",
    "lint:fix": "eslint --fix",
    "stylelint": "stylelint --allow-empty-input './src/**/*.{css,scss,sass,less,styl,vue}'",
    "stylelint:fix": "stylelint --allow-empty-input './src/**/*.{css,scss,sass,less,styl,vue}' --fix",
    "typecheck": "vue-tsc -p './tsconfig.build.json' --noEmit",
    "test:component": "BABEL_ENV=cypress cross-env FORCE_COLOR=1 cypress run --component -b chrome --spec './src/**/*.cy.ts' --project '../../../.'",
    "test:component:open": "BABEL_ENV=cypress cross-env FORCE_COLOR=1 cypress open --component -b chrome --project '../../../.'",
    "test:unit": "cross-env FORCE_COLOR=1 vitest run",
    "test:unit:open": "cross-env FORCE_COLOR=1 vitest --ui"
  },
  "peerDependencies": {
    "@kong/kongponents": "^9.11.2",
    "vue": ">= 3.3.13 < 4"
  },
  "devDependencies": {
    "@kong/design-tokens": "1.17.2",
<<<<<<< HEAD
    "@kong/kongponents": "9.11.2",
    "vue": "^3.5.11"
=======
    "@kong/kongponents": "9.12.1",
    "vue": "^3.4.38"
>>>>>>> 1a49cdcc
  },
  "dependencies": {
    "@kong/icons": "^1.18.1",
    "approximate-number": "^2.1.1"
  },
  "repository": {
    "type": "git",
    "url": "https://github.com/Kong/public-ui-components.git",
    "directory": "packages/analytics/metric-cards"
  },
  "homepage": "https://github.com/Kong/public-ui-components/tree/main/packages/analytics/metric-cards",
  "bugs": {
    "url": "https://github.com/Kong/public-ui-components/issues"
  },
  "author": "Kong, Inc.",
  "license": "Apache-2.0",
  "volta": {
    "extends": "../../../package.json"
  },
  "distSizeChecker": {
    "errorLimit": "500KB"
  }
}<|MERGE_RESOLUTION|>--- conflicted
+++ resolved
@@ -39,18 +39,13 @@
     "test:unit:open": "cross-env FORCE_COLOR=1 vitest --ui"
   },
   "peerDependencies": {
-    "@kong/kongponents": "^9.11.2",
+    "@kong/kongponents": "^9.12.1",
     "vue": ">= 3.3.13 < 4"
   },
   "devDependencies": {
     "@kong/design-tokens": "1.17.2",
-<<<<<<< HEAD
-    "@kong/kongponents": "9.11.2",
+    "@kong/kongponents": "9.12.1",
     "vue": "^3.5.11"
-=======
-    "@kong/kongponents": "9.12.1",
-    "vue": "^3.4.38"
->>>>>>> 1a49cdcc
   },
   "dependencies": {
     "@kong/icons": "^1.18.1",
