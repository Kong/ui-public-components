--- conflicted
+++ resolved
@@ -43,11 +43,7 @@
     "vue": ">= 3.3.13 < 4"
   },
   "devDependencies": {
-<<<<<<< HEAD
-    "@kong/design-tokens": "1.15.1",
-=======
     "@kong/design-tokens": "1.15.2",
->>>>>>> b88cc0f3
     "@kong/kongponents": "9.0.17",
     "vue": "^3.4.31"
   },
