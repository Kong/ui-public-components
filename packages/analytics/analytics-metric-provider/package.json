{
  "name": "@kong-ui-public/analytics-metric-provider",
  "version": "1.2.13",
  "type": "module",
  "main": "./dist/vitals-metric-provider.umd.js",
  "module": "./dist/vitals-metric-provider.es.js",
  "types": "dist/types/index.d.ts",
  "files": [
    "dist"
  ],
  "exports": {
    ".": {
      "import": "./dist/vitals-metric-provider.es.js",
      "require": "./dist/vitals-metric-provider.umd.js"
    },
    "./package.json": "./package.json",
    "./dist/*": "./dist/*"
  },
  "publishConfig": {
    "access": "public"
  },
  "scripts": {
    "dev": "cross-env USE_SANDBOX=true vite",
    "build": "run-s typecheck build:package build:types",
    "build:package": "BUILD_VISUALIZER='analytics/analytics-metric-provider' vite build -m production",
    "build:types": "vue-tsc -p './tsconfig.build.json' --emitDeclarationOnly",
    "build:sandbox": "cross-env USE_SANDBOX=true vite build -m production",
    "preview": "cross-env USE_SANDBOX=true vite preview",
    "lint": "eslint '**/*.{js,jsx,ts,tsx,vue}' --ignore-path '../../../.eslintignore'",
    "lint:fix": "eslint '**/*.{js,jsx,ts,tsx,vue}' --ignore-path '../../../.eslintignore' --fix",
    "stylelint": "stylelint --allow-empty-input './src/**/*.{css,scss,sass,less,styl,vue}'",
    "stylelint:fix": "stylelint --allow-empty-input './src/**/*.{css,scss,sass,less,styl,vue}' --fix",
    "typecheck": "vue-tsc -p './tsconfig.build.json' --noEmit",
    "test:component": "BABEL_ENV=cypress cross-env FORCE_COLOR=1 cypress run --component -b chrome --spec './src/**/*.cy.ts' --project '../../../.'",
    "test:component:open": "BABEL_ENV=cypress cross-env FORCE_COLOR=1 cypress open --component -b chrome --project '../../../.'",
    "test:unit": "cross-env FORCE_COLOR=1 vitest run",
    "test:unit:open": "cross-env FORCE_COLOR=1 vitest --ui"
  },
  "repository": {
    "type": "git",
    "url": "https://github.com/Kong/public-ui-components.git",
    "directory": "packages/analytics/analytics-metric-provider"
  },
  "homepage": "https://github.com/Kong/public-ui-components/tree/main/packages/analytics/analytics-metric-provider",
  "author": "Kong, Inc.",
  "license": "Apache-2.0",
  "volta": {
    "extends": "../../../package.json"
  },
  "dependencies": {
    "@kong-ui-public/analytics-utilities": "workspace:^",
    "@kong-ui-public/core": "1.1.0",
    "@kong-ui-public/metric-cards": "workspace:^",
    "axios": "^1.6.0",
    "swrv": "^1.0.4"
  },
  "peerDependencies": {
    "@kong-ui-public/i18n": "workspace:^",
<<<<<<< HEAD
    "@kong/kongponents": "9.0.0-alpha.47"
=======
    "@kong/kongponents": "^8.126.2"
>>>>>>> 5e85f2a4
  },
  "devDependencies": {
    "@kong-ui-public/i18n": "workspace:^",
    "@kong/kongponents": "9.0.0-alpha.47"
  }
}<|MERGE_RESOLUTION|>--- conflicted
+++ resolved
@@ -56,11 +56,7 @@
   },
   "peerDependencies": {
     "@kong-ui-public/i18n": "workspace:^",
-<<<<<<< HEAD
     "@kong/kongponents": "9.0.0-alpha.47"
-=======
-    "@kong/kongponents": "^8.126.2"
->>>>>>> 5e85f2a4
   },
   "devDependencies": {
     "@kong-ui-public/i18n": "workspace:^",
