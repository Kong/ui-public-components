--- conflicted
+++ resolved
@@ -66,11 +66,7 @@
     "@kong-ui-public/analytics-config-store": "workspace:^",
     "@kong-ui-public/analytics-utilities": "workspace:^",
     "@kong-ui-public/i18n": "workspace:^",
-<<<<<<< HEAD
-    "@kong/design-tokens": "1.15.1",
-=======
     "@kong/design-tokens": "1.15.2",
->>>>>>> b88cc0f3
     "@kong/kongponents": "9.0.17",
     "pinia": ">= 2.1.7 < 3"
   }
