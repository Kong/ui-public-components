{
  "name": "@kong-ui-public/analytics-metric-provider",
  "version": "2.0.28",
  "type": "module",
  "main": "./dist/vitals-metric-provider.umd.js",
  "module": "./dist/vitals-metric-provider.es.js",
  "types": "dist/types/index.d.ts",
  "files": [
    "dist"
  ],
  "exports": {
    ".": {
      "import": "./dist/vitals-metric-provider.es.js",
      "require": "./dist/vitals-metric-provider.umd.js",
      "types": "./dist/types/index.d.ts"
    },
    "./package.json": "./package.json",
    "./dist/*": "./dist/*"
  },
  "publishConfig": {
    "access": "public"
  },
  "scripts": {
    "dev": "cross-env USE_SANDBOX=true vite",
    "build": "run-s typecheck build:package build:types",
    "build:package": "BUILD_VISUALIZER='analytics/analytics-metric-provider' vite build -m production",
    "build:types": "vue-tsc -p './tsconfig.build.json' --emitDeclarationOnly",
    "build:sandbox": "cross-env USE_SANDBOX=true vite build -m production",
    "preview": "cross-env USE_SANDBOX=true vite preview",
    "lint": "eslint '**/*.{js,jsx,ts,tsx,vue}' --ignore-path '../../../.eslintignore'",
    "lint:fix": "eslint '**/*.{js,jsx,ts,tsx,vue}' --ignore-path '../../../.eslintignore' --fix",
    "stylelint": "stylelint --allow-empty-input './src/**/*.{css,scss,sass,less,styl,vue}'",
    "stylelint:fix": "stylelint --allow-empty-input './src/**/*.{css,scss,sass,less,styl,vue}' --fix",
    "typecheck": "vue-tsc -p './tsconfig.build.json' --noEmit",
    "test:component": "BABEL_ENV=cypress cross-env FORCE_COLOR=1 cypress run --component -b chrome --spec './src/**/*.cy.ts' --project '../../../.'",
    "test:component:open": "BABEL_ENV=cypress cross-env FORCE_COLOR=1 cypress open --component -b chrome --project '../../../.'",
    "test:unit": "cross-env FORCE_COLOR=1 vitest run",
    "test:unit:open": "cross-env FORCE_COLOR=1 vitest --ui"
  },
  "repository": {
    "type": "git",
    "url": "https://github.com/Kong/public-ui-components.git",
    "directory": "packages/analytics/analytics-metric-provider"
  },
  "homepage": "https://github.com/Kong/public-ui-components/tree/main/packages/analytics/analytics-metric-provider",
  "author": "Kong, Inc.",
  "license": "Apache-2.0",
  "volta": {
    "extends": "../../../package.json"
  },
  "dependencies": {
    "@kong-ui-public/analytics-utilities": "workspace:^",
    "@kong-ui-public/core": "1.1.0",
    "@kong-ui-public/metric-cards": "workspace:^",
    "axios": "^1.6.3",
    "swrv": "^1.0.4"
  },
  "peerDependencies": {
    "@kong-ui-public/i18n": "workspace:^",
    "@kong/kongponents": "9.0.0-alpha.73"
  },
  "devDependencies": {
    "@kong-ui-public/i18n": "workspace:^",
<<<<<<< HEAD
    "@kong/kongponents": "9.0.0-alpha.89"
=======
    "@kong/kongponents": "9.0.0-alpha.91"
>>>>>>> b8803af8
  }
}<|MERGE_RESOLUTION|>--- conflicted
+++ resolved
@@ -61,10 +61,6 @@
   },
   "devDependencies": {
     "@kong-ui-public/i18n": "workspace:^",
-<<<<<<< HEAD
-    "@kong/kongponents": "9.0.0-alpha.89"
-=======
-    "@kong/kongponents": "9.0.0-alpha.91"
->>>>>>> b8803af8
+    "@kong/kongponents": "9.0.0-alpha.93"
   }
 }