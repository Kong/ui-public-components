{
  "name": "@kong-ui-public/analytics-metric-provider",
  "version": "8.4.22",
  "type": "module",
  "main": "./dist/vitals-metric-provider.umd.js",
  "module": "./dist/vitals-metric-provider.es.js",
  "types": "dist/types/index.d.ts",
  "files": [
    "dist"
  ],
  "exports": {
    ".": {
      "import": "./dist/vitals-metric-provider.es.js",
      "require": "./dist/vitals-metric-provider.umd.js",
      "types": "./dist/types/index.d.ts"
    },
    "./package.json": "./package.json",
    "./dist/*": "./dist/*"
  },
  "publishConfig": {
    "access": "public"
  },
  "scripts": {
    "dev": "cross-env USE_SANDBOX=true vite",
    "build": "run-s typecheck build:package build:types",
    "build:package": "vite build -m production",
    "build:analyzer": "BUILD_VISUALIZER='analytics/analytics-metric-provider' vite build -m production",
    "build:types": "vue-tsc -p './tsconfig.build.json' --emitDeclarationOnly",
    "build:sandbox": "cross-env USE_SANDBOX=true vite build -m production",
    "preview": "cross-env USE_SANDBOX=true vite preview",
    "lint": "eslint",
    "lint:fix": "eslint --fix",
    "stylelint": "stylelint --allow-empty-input './src/**/*.{css,scss,sass,less,styl,vue}'",
    "stylelint:fix": "stylelint --allow-empty-input './src/**/*.{css,scss,sass,less,styl,vue}' --fix",
    "typecheck": "vue-tsc -p './tsconfig.build.json' --noEmit",
    "test:component": "BABEL_ENV=cypress cross-env FORCE_COLOR=1 cypress run --component -b chrome --spec './src/**/*.cy.ts' --project '../../../.'",
    "test:component:open": "BABEL_ENV=cypress cross-env FORCE_COLOR=1 cypress open --component -b chrome --project '../../../.'",
    "test:unit": "cross-env FORCE_COLOR=1 vitest run",
    "test:unit:open": "cross-env FORCE_COLOR=1 vitest --ui"
  },
  "repository": {
    "type": "git",
    "url": "https://github.com/Kong/public-ui-components.git",
    "directory": "packages/analytics/analytics-metric-provider"
  },
  "homepage": "https://github.com/Kong/public-ui-components/tree/main/packages/analytics/analytics-metric-provider",
  "author": "Kong, Inc.",
  "license": "Apache-2.0",
  "volta": {
    "extends": "../../../package.json"
  },
  "dependencies": {
    "@kong-ui-public/core": "1.1.0",
    "@kong/icons": "^1.18.0",
    "approximate-number": "^2.1.1",
    "axios": "^1.7.7",
    "swrv": "^1.0.4"
  },
  "peerDependencies": {
    "@kong-ui-public/analytics-config-store": "workspace:^",
    "@kong-ui-public/analytics-utilities": "workspace:^",
    "@kong-ui-public/i18n": "workspace:^",
    "@kong/kongponents": "^9.8.2"
  },
  "devDependencies": {
    "@kong-ui-public/analytics-config-store": "workspace:^",
    "@kong-ui-public/analytics-utilities": "workspace:^",
    "@kong-ui-public/i18n": "workspace:^",
    "@kong/design-tokens": "1.17.2",
<<<<<<< HEAD
    "@kong/kongponents": "9.8.3-pr.2405.ae5c8fadb.0",
=======
    "@kong/kongponents": "9.8.2",
>>>>>>> be95fd25
    "pinia": ">= 2.1.7 < 3"
  }
}<|MERGE_RESOLUTION|>--- conflicted
+++ resolved
@@ -67,11 +67,7 @@
     "@kong-ui-public/analytics-utilities": "workspace:^",
     "@kong-ui-public/i18n": "workspace:^",
     "@kong/design-tokens": "1.17.2",
-<<<<<<< HEAD
-    "@kong/kongponents": "9.8.3-pr.2405.ae5c8fadb.0",
-=======
-    "@kong/kongponents": "9.8.2",
->>>>>>> be95fd25
+    "@kong/kongponents": "9.8.4-pr.2405.33c666c48.0",
     "pinia": ">= 2.1.7 < 3"
   }
 }