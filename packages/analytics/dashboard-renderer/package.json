{
  "name": "@kong-ui-public/dashboard-renderer",
  "version": "0.26.11",
  "type": "module",
  "main": "./dist/dashboard-renderer.umd.js",
  "module": "./dist/dashboard-renderer.es.js",
  "types": "dist/types/index.d.ts",
  "files": [
    "dist"
  ],
  "exports": {
    ".": {
      "import": "./dist/dashboard-renderer.es.js",
      "require": "./dist/dashboard-renderer.umd.js",
      "types": "./dist/types/index.d.ts"
    },
    "./package.json": "./package.json",
    "./dist/*": "./dist/*"
  },
  "publishConfig": {
    "access": "public"
  },
  "scripts": {
    "dev": "cross-env USE_SANDBOX=true vite",
    "build": "run-s typecheck build:package build:types",
    "build:package": "vite build -m production",
    "build:analyzer": "BUILD_VISUALIZER='analytics/dashboard-renderer' vite build -m production",
    "build:types": "vue-tsc -p './tsconfig.build.json' --emitDeclarationOnly",
    "build:sandbox": "cross-env USE_SANDBOX=true vite build -m production",
    "preview": "cross-env USE_SANDBOX=true vite preview",
    "lint": "eslint",
    "lint:fix": "eslint --fix",
    "stylelint": "stylelint --allow-empty-input './src/**/*.{css,scss,sass,less,styl,vue}'",
    "stylelint:fix": "stylelint --allow-empty-input './src/**/*.{css,scss,sass,less,styl,vue}' --fix",
    "typecheck": "vue-tsc -p './tsconfig.build.json' --noEmit",
    "test:component": "BABEL_ENV=cypress cross-env FORCE_COLOR=1 cypress run --component -b chrome --spec './src/**/*.cy.ts' --project '../../../.'",
    "test:component:open": "BABEL_ENV=cypress cross-env FORCE_COLOR=1 cypress open --component -b chrome --project '../../../.'",
    "test:unit": "cross-env FORCE_COLOR=1 vitest run",
    "test:unit:open": "cross-env FORCE_COLOR=1 vitest --ui"
  },
  "devDependencies": {
    "@kong-ui-public/analytics-chart": "workspace:^",
    "@kong-ui-public/analytics-config-store": "workspace:^",
    "@kong-ui-public/analytics-metric-provider": "workspace:^",
    "@kong-ui-public/analytics-utilities": "workspace:^",
    "@kong-ui-public/i18n": "workspace:^",
    "@kong-ui-public/sandbox-layout": "workspace:^",
    "@kong/design-tokens": "1.17.2",
<<<<<<< HEAD
    "@kong/kongponents": "9.12.0",
=======
    "@kong/kongponents": "9.11.2",
>>>>>>> 68d1e458
    "json-schema-to-ts": "^3.1.1",
    "pinia": ">= 2.1.7 < 3",
    "swrv": "^1.0.4",
    "vue": "^3.4.38"
  },
  "repository": {
    "type": "git",
    "url": "https://github.com/Kong/public-ui-components.git",
    "directory": "packages/analytics/dashboard-renderer"
  },
  "homepage": "https://github.com/Kong/public-ui-components/tree/main/packages/analytics/dashboard-renderer",
  "bugs": {
    "url": "https://github.com/Kong/public-ui-components/issues"
  },
  "author": "Kong, Inc.",
  "license": "Apache-2.0",
  "volta": {
    "extends": "../../../package.json"
  },
  "distSizeChecker": {
    "errorLimit": "512KB"
  },
  "peerDependencies": {
    "@kong-ui-public/analytics-chart": "workspace:^",
    "@kong-ui-public/analytics-config-store": "workspace:^",
    "@kong-ui-public/analytics-metric-provider": "workspace:^",
    "@kong-ui-public/analytics-utilities": "workspace:^",
    "@kong-ui-public/i18n": "workspace:^",
    "@kong/kongponents": "^9.11.2",
    "swrv": "^1.0.4",
    "vue": ">= 3.3.13 < 4"
  },
  "dependencies": {
    "@kong-ui-public/core": "workspace:^",
    "@kong-ui-public/entities-shared": "workspace:^",
    "ajv": "^8.17.1"
  }
}<|MERGE_RESOLUTION|>--- conflicted
+++ resolved
@@ -46,11 +46,7 @@
     "@kong-ui-public/i18n": "workspace:^",
     "@kong-ui-public/sandbox-layout": "workspace:^",
     "@kong/design-tokens": "1.17.2",
-<<<<<<< HEAD
     "@kong/kongponents": "9.12.0",
-=======
-    "@kong/kongponents": "9.11.2",
->>>>>>> 68d1e458
     "json-schema-to-ts": "^3.1.1",
     "pinia": ">= 2.1.7 < 3",
     "swrv": "^1.0.4",
