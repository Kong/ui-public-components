{
  "name": "@kong-ui-public/dashboard-renderer",
  "version": "0.1.13",
  "type": "module",
  "main": "./dist/dashboard-renderer.umd.js",
  "module": "./dist/dashboard-renderer.es.js",
  "types": "dist/types/index.d.ts",
  "files": [
    "dist"
  ],
  "exports": {
    ".": {
      "import": "./dist/dashboard-renderer.es.js",
      "require": "./dist/dashboard-renderer.umd.js"
    },
    "./package.json": "./package.json",
    "./dist/*": "./dist/*"
  },
  "publishConfig": {
    "access": "public"
  },
  "scripts": {
    "dev": "cross-env USE_SANDBOX=true vite",
    "build": "run-s typecheck build:package build:types",
    "build:package": "vite build -m production",
    "build:analyzer": "BUILD_VISUALIZER='analytics/dashboard-renderer' vite build -m production",
    "build:types": "vue-tsc -p './tsconfig.build.json' --emitDeclarationOnly",
    "build:sandbox": "cross-env USE_SANDBOX=true vite build -m production",
    "preview": "cross-env USE_SANDBOX=true vite preview",
    "lint": "eslint '**/*.{js,jsx,ts,tsx,vue}' --ignore-path '../../../.eslintignore'",
    "lint:fix": "eslint '**/*.{js,jsx,ts,tsx,vue}' --ignore-path '../../../.eslintignore' --fix",
    "stylelint": "stylelint --allow-empty-input './src/**/*.{css,scss,sass,less,styl,vue}'",
    "stylelint:fix": "stylelint --allow-empty-input './src/**/*.{css,scss,sass,less,styl,vue}' --fix",
    "typecheck": "vue-tsc -p './tsconfig.build.json' --noEmit",
    "test:component": "BABEL_ENV=cypress cross-env FORCE_COLOR=1 cypress run --component -b chrome --spec './src/**/*.cy.ts' --project '../../../.'",
    "test:component:open": "BABEL_ENV=cypress cross-env FORCE_COLOR=1 cypress open --component -b chrome --project '../../../.'",
    "test:unit": "cross-env FORCE_COLOR=1 vitest run",
    "test:unit:open": "cross-env FORCE_COLOR=1 vitest --ui"
  },
  "devDependencies": {
<<<<<<< HEAD
    "@kong-ui-public/analytics-chart": "workspace:^",
=======
    "@kong-ui-public/analytics-chart": "^0.16.12",
>>>>>>> 2400454d
    "@kong-ui-public/i18n": "workspace:^",
    "@kong-ui-public/sandbox-layout": "workspace:^",
    "@kong/design-tokens": "^1.12.0",
    "@kong/kongponents": "^8.126.2",
    "json-schema-to-ts": "^2.9.2",
    "vue": "^3.3.4"
  },
  "repository": {
    "type": "git",
    "url": "https://github.com/Kong/public-ui-components.git",
    "directory": "packages/analytics/dashboard-renderer"
  },
  "homepage": "https://github.com/Kong/public-ui-components/tree/main/packages/analytics/dashboard-renderer",
  "bugs": {
    "url": "https://github.com/Kong/public-ui-components/issues"
  },
  "author": "Kong, Inc.",
  "license": "Apache-2.0",
  "volta": {
    "extends": "../../../package.json"
  },
  "distSizeChecker": {
    "errorLimit": "200KB"
  },
  "peerDependencies": {
    "@kong-ui-public/analytics-chart": "workspace:^",
    "@kong-ui-public/i18n": "workspace:^",
    "@kong/kongponents": "^8.126.2",
    "vue": "^3.3.4"
  },
  "dependencies": {
    "@kong-ui-public/core": "workspace:^",
    "ajv": "^8.12.0",
    "swrv": "^1.0.4"
  }
}<|MERGE_RESOLUTION|>--- conflicted
+++ resolved
@@ -38,11 +38,7 @@
     "test:unit:open": "cross-env FORCE_COLOR=1 vitest --ui"
   },
   "devDependencies": {
-<<<<<<< HEAD
     "@kong-ui-public/analytics-chart": "workspace:^",
-=======
-    "@kong-ui-public/analytics-chart": "^0.16.12",
->>>>>>> 2400454d
     "@kong-ui-public/i18n": "workspace:^",
     "@kong-ui-public/sandbox-layout": "workspace:^",
     "@kong/design-tokens": "^1.12.0",
