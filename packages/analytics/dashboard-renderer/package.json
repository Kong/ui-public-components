--- conflicted
+++ resolved
@@ -43,11 +43,7 @@
     "@kong-ui-public/i18n": "workspace:^",
     "@kong-ui-public/sandbox-layout": "workspace:^",
     "@kong/design-tokens": "1.12.4",
-<<<<<<< HEAD
-    "@kong/kongponents": "9.0.0-alpha.89",
-=======
-    "@kong/kongponents": "9.0.0-alpha.91",
->>>>>>> b8803af8
+    "@kong/kongponents": "9.0.0-alpha.93",
     "json-schema-to-ts": "^3.0.0",
     "vue": "^3.4.3"
   },
