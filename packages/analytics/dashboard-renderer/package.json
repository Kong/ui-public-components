--- conflicted
+++ resolved
@@ -45,13 +45,8 @@
     "@kong-ui-public/i18n": "workspace:^",
     "@kong-ui-public/sandbox-layout": "workspace:^",
     "@kong/design-tokens": "1.12.10",
-<<<<<<< HEAD
     "@kong/kongponents": "9.0.0-alpha.121",
-    "json-schema-to-ts": "^3.0.0",
-=======
-    "@kong/kongponents": "9.0.0-alpha.117",
     "json-schema-to-ts": "^3.0.1",
->>>>>>> 3e2757cc
     "pinia": ">= 2.1.7 < 3",
     "swrv": "^1.0.4",
     "vue": "^3.4.21"
