--- conflicted
+++ resolved
@@ -61,10 +61,6 @@
     "errorLimit": "200KB"
   },
   "peerDependencies": {
-<<<<<<< HEAD
     "vue": ">= 3.3.13 < 4"
-=======
-    "vue": "^3.4.3"
->>>>>>> 4f93e85a
   }
 }