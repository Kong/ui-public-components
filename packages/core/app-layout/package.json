--- conflicted
+++ resolved
@@ -50,11 +50,7 @@
     "lodash.clonedeep": "^4.5.0"
   },
   "devDependencies": {
-<<<<<<< HEAD
-    "@kong/design-tokens": "1.15.1",
-=======
     "@kong/design-tokens": "1.15.2",
->>>>>>> b88cc0f3
     "@kong/kongponents": "9.0.17",
     "@types/lodash.clonedeep": "^4.5.9",
     "vue": "^3.4.31",
