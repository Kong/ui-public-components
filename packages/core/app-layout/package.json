{
  "name": "@kong-ui-public/app-layout",
  "version": "4.0.7",
  "type": "module",
  "main": "./dist/app-layout.umd.js",
  "module": "./dist/app-layout.es.js",
  "types": "dist/types/index.d.ts",
  "files": [
    "dist"
  ],
  "exports": {
    ".": {
      "import": "./dist/app-layout.es.js",
      "require": "./dist/app-layout.umd.js",
      "types": "./dist/types/index.d.ts"
    },
    "./package.json": "./package.json",
    "./dist/*": "./dist/*"
  },
  "publishConfig": {
    "access": "public"
  },
  "scripts": {
    "dev": "cross-env USE_SANDBOX=true vite",
    "build": "run-s typecheck build:package build:types",
    "build:package": "vite build -m production",
    "build:analyzer": "BUILD_VISUALIZER='core/app-layout' vite build -m production",
    "build:types": "vue-tsc -p './tsconfig.build.json' --emitDeclarationOnly",
    "build:sandbox": "cross-env USE_SANDBOX=true vite build -m production",
    "preview": "cross-env USE_SANDBOX=true vite preview",
    "lint": "eslint '**/*.{js,jsx,ts,tsx,vue}' --ignore-path '../../../.eslintignore'",
    "lint:fix": "eslint '**/*.{js,jsx,ts,tsx,vue}' --ignore-path '../../../.eslintignore' --fix",
    "stylelint": "stylelint --allow-empty-input './src/**/*.{css,scss,sass,less,styl,vue}'",
    "stylelint:fix": "stylelint --allow-empty-input './src/**/*.{css,scss,sass,less,styl,vue}' --fix",
    "typecheck": "vue-tsc -p './tsconfig.build.json' --noEmit",
    "test:component": "BABEL_ENV=cypress cross-env FORCE_COLOR=1 cypress run --component -b chrome --spec './src/**/*.cy.ts' --project '../../../.'",
    "test:component:open": "BABEL_ENV=cypress cross-env FORCE_COLOR=1 cypress open --component -b chrome --project '../../../.'",
    "test:unit": "cross-env FORCE_COLOR=1 vitest run",
    "test:unit:open": "cross-env FORCE_COLOR=1 vitest --ui"
  },
  "peerDependencies": {
    "@kong/kongponents": "9.0.0-alpha.91",
    "vue": ">= 3.3.13 < 4",
    "vue-router": "^4.2.5"
  },
  "dependencies": {
    "@kong/icons": "^1.8.14",
    "focus-trap": "^7.5.4",
    "focus-trap-vue": "^4.0.3",
    "lodash.clonedeep": "^4.5.0"
  },
  "devDependencies": {
<<<<<<< HEAD
    "@kong/design-tokens": "1.12.7",
    "@kong/kongponents": "9.0.0-pr.2020.7ccf0922.0",
=======
    "@kong/design-tokens": "1.12.10",
    "@kong/kongponents": "9.0.0-alpha.105",
>>>>>>> 0781df46
    "@types/lodash.clonedeep": "^4.5.9",
    "vue": "^3.4.18",
    "vue-router": "^4.2.5"
  },
  "repository": {
    "type": "git",
    "url": "https://github.com/Kong/public-ui-components.git",
    "directory": "packages/core/app-layout"
  },
  "homepage": "https://github.com/Kong/public-ui-components/tree/main/packages/core/app-layout",
  "bugs": {
    "url": "https://github.com/Kong/public-ui-components/issues"
  },
  "author": "Kong, Inc.",
  "license": "Apache-2.0",
  "volta": {
    "extends": "../../../package.json"
  },
  "distSizeChecker": {
    "errorLimit": "500KB"
  }
}<|MERGE_RESOLUTION|>--- conflicted
+++ resolved
@@ -50,13 +50,8 @@
     "lodash.clonedeep": "^4.5.0"
   },
   "devDependencies": {
-<<<<<<< HEAD
-    "@kong/design-tokens": "1.12.7",
+    "@kong/design-tokens": "1.12.10",
     "@kong/kongponents": "9.0.0-pr.2020.7ccf0922.0",
-=======
-    "@kong/design-tokens": "1.12.10",
-    "@kong/kongponents": "9.0.0-alpha.105",
->>>>>>> 0781df46
     "@types/lodash.clonedeep": "^4.5.9",
     "vue": "^3.4.18",
     "vue-router": "^4.2.5"
