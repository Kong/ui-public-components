--- conflicted
+++ resolved
@@ -48,12 +48,8 @@
     "lodash.clonedeep": "^4.5.0"
   },
   "devDependencies": {
-<<<<<<< HEAD
     "@kong/design-tokens": "^1.7.1",
-    "@kong/kongponents": "^8.91.0",
-=======
     "@kong/kongponents": "^8.91.1",
->>>>>>> 904823b8
     "@types/lodash.clonedeep": "^4.5.7",
     "vue": "^3.3.4",
     "vue-router": "^4.2.4"
