--- conflicted
+++ resolved
@@ -51,11 +51,7 @@
   },
   "devDependencies": {
     "@kong/design-tokens": "1.17.2",
-<<<<<<< HEAD
     "@kong/kongponents": "9.12.0",
-=======
-    "@kong/kongponents": "9.11.2",
->>>>>>> 68d1e458
     "@types/lodash.clonedeep": "^4.5.9",
     "vue": "^3.4.38",
     "vue-router": "^4.4.5"
