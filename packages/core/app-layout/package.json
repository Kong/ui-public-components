--- conflicted
+++ resolved
@@ -1,10 +1,6 @@
 {
   "name": "@kong-ui-public/app-layout",
-<<<<<<< HEAD
-  "version": "0.13.28",
-=======
   "version": "0.13.29",
->>>>>>> 01e8c807
   "type": "module",
   "main": "./dist/app-layout.umd.js",
   "module": "./dist/app-layout.es.js",
