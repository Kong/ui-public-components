--- conflicted
+++ resolved
@@ -1,10 +1,6 @@
 {
   "name": "@kong-ui-public/sandbox-layout",
-<<<<<<< HEAD
   "version": "1.0.0",
-=======
-  "version": "0.1.6",
->>>>>>> 66b6ab7a
   "type": "module",
   "main": "./dist/sandbox-layout.umd.js",
   "module": "./dist/sandbox-layout.es.js",
