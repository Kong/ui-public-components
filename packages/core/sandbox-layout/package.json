{
  "name": "@kong-ui-public/sandbox-layout",
  "version": "2.0.54",
  "type": "module",
  "main": "./dist/sandbox-layout.umd.js",
  "module": "./dist/sandbox-layout.es.js",
  "types": "dist/types/index.d.ts",
  "files": [
    "dist"
  ],
  "exports": {
    ".": {
      "import": "./dist/sandbox-layout.es.js",
      "require": "./dist/sandbox-layout.umd.js",
      "types": "./dist/types/index.d.ts"
    },
    "./package.json": "./package.json",
    "./dist/*": "./dist/*"
  },
  "publishConfig": {
    "access": "public"
  },
  "scripts": {
    "dev": "cross-env USE_SANDBOX=true vite",
    "build": "run-s typecheck build:package build:types",
    "build:package": "vite build -m production",
    "build:analyzer": "BUILD_VISUALIZER='core/sandbox-layout' vite build -m production",
    "build:types": "vue-tsc -p './tsconfig.build.json' --emitDeclarationOnly",
    "build:sandbox": "cross-env USE_SANDBOX=true vite build -m production",
    "preview": "cross-env USE_SANDBOX=true vite preview",
    "lint": "eslint '**/*.{js,jsx,ts,tsx,vue}' --ignore-path '../../../.eslintignore'",
    "lint:fix": "eslint '**/*.{js,jsx,ts,tsx,vue}' --ignore-path '../../../.eslintignore' --fix",
    "stylelint": "stylelint --allow-empty-input './src/**/*.{css,scss,sass,less,styl,vue}'",
    "stylelint:fix": "stylelint --allow-empty-input './src/**/*.{css,scss,sass,less,styl,vue}' --fix",
    "typecheck": "vue-tsc -p './tsconfig.build.json' --noEmit",
    "test:component": "BABEL_ENV=cypress cross-env FORCE_COLOR=1 cypress run --component -b chrome --spec './src/**/*.cy.ts' --project '../../../.'",
    "test:component:open": "BABEL_ENV=cypress cross-env FORCE_COLOR=1 cypress open --component -b chrome --project '../../../.'",
    "test:unit": "cross-env FORCE_COLOR=1 vitest run",
    "test:unit:open": "cross-env FORCE_COLOR=1 vitest --ui"
  },
  "devDependencies": {
    "@kong/design-tokens": "1.12.11",
<<<<<<< HEAD
    "@kong/kongponents": "9.0.0-pr.2151.f7e32344.0",
    "vue": "^3.4.21",
    "vue-router": "^4.3.0"
=======
    "@kong/kongponents": "9.0.0-alpha.146",
    "vue": "^3.4.25",
    "vue-router": "^4.3.2"
>>>>>>> 05caca4c
  },
  "repository": {
    "type": "git",
    "url": "https://github.com/Kong/public-ui-components.git",
    "directory": "packages/core/sandbox-layout"
  },
  "homepage": "https://github.com/Kong/public-ui-components/tree/main/packages/core/sandbox-layout",
  "bugs": {
    "url": "https://github.com/Kong/public-ui-components/issues"
  },
  "author": "Kong, Inc.",
  "license": "Apache-2.0",
  "volta": {
    "extends": "../../../package.json"
  },
  "distSizeChecker": {
    "errorLimit": "200KB"
  },
  "peerDependencies": {
    "@kong/kongponents": "^9.0.0-alpha.146",
    "vue": ">= 3.3.13 < 4"
  },
  "dependencies": {
    "@kong/icons": "^1.9.1"
  }
}<|MERGE_RESOLUTION|>--- conflicted
+++ resolved
@@ -40,15 +40,9 @@
   },
   "devDependencies": {
     "@kong/design-tokens": "1.12.11",
-<<<<<<< HEAD
-    "@kong/kongponents": "9.0.0-pr.2151.f7e32344.0",
-    "vue": "^3.4.21",
-    "vue-router": "^4.3.0"
-=======
-    "@kong/kongponents": "9.0.0-alpha.146",
+    "@kong/kongponents": "9.0.0-pr.2151.1327ffe2.0",
     "vue": "^3.4.25",
     "vue-router": "^4.3.2"
->>>>>>> 05caca4c
   },
   "repository": {
     "type": "git",
