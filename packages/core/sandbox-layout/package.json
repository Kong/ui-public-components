{
  "name": "@kong-ui-public/sandbox-layout",
  "version": "2.0.9",
  "type": "module",
  "main": "./dist/sandbox-layout.umd.js",
  "module": "./dist/sandbox-layout.es.js",
  "types": "dist/types/index.d.ts",
  "files": [
    "dist"
  ],
  "exports": {
    ".": {
      "import": "./dist/sandbox-layout.es.js",
      "require": "./dist/sandbox-layout.umd.js"
    },
    "./package.json": "./package.json",
    "./dist/*": "./dist/*"
  },
  "publishConfig": {
    "access": "public"
  },
  "scripts": {
    "dev": "cross-env USE_SANDBOX=true vite",
    "build": "run-s typecheck build:package build:types",
    "build:package": "vite build -m production",
    "build:analyzer": "BUILD_VISUALIZER='core/sandbox-layout' vite build -m production",
    "build:types": "vue-tsc -p './tsconfig.build.json' --emitDeclarationOnly",
    "build:sandbox": "cross-env USE_SANDBOX=true vite build -m production",
    "preview": "cross-env USE_SANDBOX=true vite preview",
    "lint": "eslint '**/*.{js,jsx,ts,tsx,vue}' --ignore-path '../../../.eslintignore'",
    "lint:fix": "eslint '**/*.{js,jsx,ts,tsx,vue}' --ignore-path '../../../.eslintignore' --fix",
    "stylelint": "stylelint --allow-empty-input './src/**/*.{css,scss,sass,less,styl,vue}'",
    "stylelint:fix": "stylelint --allow-empty-input './src/**/*.{css,scss,sass,less,styl,vue}' --fix",
    "typecheck": "vue-tsc -p './tsconfig.build.json' --noEmit",
    "test:component": "BABEL_ENV=cypress cross-env FORCE_COLOR=1 cypress run --component -b chrome --spec './src/**/*.cy.ts' --project '../../../.'",
    "test:component:open": "BABEL_ENV=cypress cross-env FORCE_COLOR=1 cypress open --component -b chrome --project '../../../.'",
    "test:unit": "cross-env FORCE_COLOR=1 vitest run",
    "test:unit:open": "cross-env FORCE_COLOR=1 vitest --ui"
  },
  "devDependencies": {
    "@kong/design-tokens": "^1.12.0",
    "@kong/kongponents": "9.0.0-pr.1893.90ccb647.0",
    "vue": "^3.3.4",
    "vue-router": "^4.2.5"
  },
  "repository": {
    "type": "git",
    "url": "https://github.com/Kong/public-ui-components.git",
    "directory": "packages/core/sandbox-layout"
  },
  "homepage": "https://github.com/Kong/public-ui-components/tree/main/packages/core/sandbox-layout",
  "bugs": {
    "url": "https://github.com/Kong/public-ui-components/issues"
  },
  "author": "Kong, Inc.",
  "license": "Apache-2.0",
  "volta": {
    "extends": "../../../package.json"
  },
  "distSizeChecker": {
    "errorLimit": "200KB"
  },
  "peerDependencies": {
<<<<<<< HEAD
    "@kong/kongponents": "9.0.0-pr.1893.90ccb647.0",
=======
    "@kong/kongponents": "9.0.0-alpha.68",
>>>>>>> af204f16
    "vue": "^3.3.4"
  },
  "dependencies": {
    "@kong/icons": "^1.8.2"
  }
}<|MERGE_RESOLUTION|>--- conflicted
+++ resolved
@@ -61,11 +61,7 @@
     "errorLimit": "200KB"
   },
   "peerDependencies": {
-<<<<<<< HEAD
     "@kong/kongponents": "9.0.0-pr.1893.90ccb647.0",
-=======
-    "@kong/kongponents": "9.0.0-alpha.68",
->>>>>>> af204f16
     "vue": "^3.3.4"
   },
   "dependencies": {
