{
  "name": "@kong-ui-public/sandbox-layout",
  "version": "2.1.46",
  "type": "module",
  "main": "./dist/sandbox-layout.umd.js",
  "module": "./dist/sandbox-layout.es.js",
  "types": "dist/types/index.d.ts",
  "files": [
    "dist"
  ],
  "exports": {
    ".": {
      "import": "./dist/sandbox-layout.es.js",
      "require": "./dist/sandbox-layout.umd.js",
      "types": "./dist/types/index.d.ts"
    },
    "./package.json": "./package.json",
    "./dist/*": "./dist/*"
  },
  "publishConfig": {
    "access": "public"
  },
  "scripts": {
    "dev": "cross-env USE_SANDBOX=true vite",
    "build": "run-s typecheck build:package build:types",
    "build:package": "vite build -m production",
    "build:analyzer": "BUILD_VISUALIZER='core/sandbox-layout' vite build -m production",
    "build:types": "vue-tsc -p './tsconfig.build.json' --emitDeclarationOnly",
    "build:sandbox": "cross-env USE_SANDBOX=true vite build -m production",
    "preview": "cross-env USE_SANDBOX=true vite preview",
    "lint": "eslint",
    "lint:fix": "eslint --fix",
    "stylelint": "stylelint --allow-empty-input './src/**/*.{css,scss,sass,less,styl,vue}'",
    "stylelint:fix": "stylelint --allow-empty-input './src/**/*.{css,scss,sass,less,styl,vue}' --fix",
    "typecheck": "vue-tsc -p './tsconfig.build.json' --noEmit",
    "test:component": "BABEL_ENV=cypress cross-env FORCE_COLOR=1 cypress run --component -b chrome --spec './src/**/*.cy.ts' --project '../../../.'",
    "test:component:open": "BABEL_ENV=cypress cross-env FORCE_COLOR=1 cypress open --component -b chrome --project '../../../.'",
    "test:unit": "cross-env FORCE_COLOR=1 vitest run",
    "test:unit:open": "cross-env FORCE_COLOR=1 vitest --ui"
  },
  "devDependencies": {
    "@kong/design-tokens": "1.17.2",
<<<<<<< HEAD
    "@kong/kongponents": "9.11.2",
    "vue": "^3.5.11",
=======
    "@kong/kongponents": "9.12.1",
    "vue": "^3.4.38",
>>>>>>> 1a49cdcc
    "vue-router": "^4.4.5"
  },
  "repository": {
    "type": "git",
    "url": "https://github.com/Kong/public-ui-components.git",
    "directory": "packages/core/sandbox-layout"
  },
  "homepage": "https://github.com/Kong/public-ui-components/tree/main/packages/core/sandbox-layout",
  "bugs": {
    "url": "https://github.com/Kong/public-ui-components/issues"
  },
  "author": "Kong, Inc.",
  "license": "Apache-2.0",
  "volta": {
    "extends": "../../../package.json"
  },
  "distSizeChecker": {
    "errorLimit": "200KB"
  },
  "peerDependencies": {
    "@kong/kongponents": "^9.11.2",
    "vue": ">= 3.3.13 < 4"
  },
  "dependencies": {
    "@kong/icons": "^1.18.1"
  }
}<|MERGE_RESOLUTION|>--- conflicted
+++ resolved
@@ -40,13 +40,8 @@
   },
   "devDependencies": {
     "@kong/design-tokens": "1.17.2",
-<<<<<<< HEAD
-    "@kong/kongponents": "9.11.2",
+    "@kong/kongponents": "9.12.1",
     "vue": "^3.5.11",
-=======
-    "@kong/kongponents": "9.12.1",
-    "vue": "^3.4.38",
->>>>>>> 1a49cdcc
     "vue-router": "^4.4.5"
   },
   "repository": {
