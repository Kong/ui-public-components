--- conflicted
+++ resolved
@@ -39,11 +39,7 @@
     "test:unit:open": "cross-env FORCE_COLOR=1 vitest --ui"
   },
   "devDependencies": {
-<<<<<<< HEAD
-    "@kong/design-tokens": "1.15.1",
-=======
     "@kong/design-tokens": "1.15.2",
->>>>>>> b88cc0f3
     "@kong/kongponents": "9.0.17",
     "vue": "^3.4.31",
     "vue-router": "^4.4.0"
