{
  "name": "@kong-ui-public/sandbox-layout",
  "version": "2.0.10",
  "type": "module",
  "main": "./dist/sandbox-layout.umd.js",
  "module": "./dist/sandbox-layout.es.js",
  "types": "dist/types/index.d.ts",
  "files": [
    "dist"
  ],
  "exports": {
    ".": {
      "import": "./dist/sandbox-layout.es.js",
      "require": "./dist/sandbox-layout.umd.js"
    },
    "./package.json": "./package.json",
    "./dist/*": "./dist/*"
  },
  "publishConfig": {
    "access": "public"
  },
  "scripts": {
    "dev": "cross-env USE_SANDBOX=true vite",
    "build": "run-s typecheck build:package build:types",
    "build:package": "vite build -m production",
    "build:analyzer": "BUILD_VISUALIZER='core/sandbox-layout' vite build -m production",
    "build:types": "vue-tsc -p './tsconfig.build.json' --emitDeclarationOnly",
    "build:sandbox": "cross-env USE_SANDBOX=true vite build -m production",
    "preview": "cross-env USE_SANDBOX=true vite preview",
    "lint": "eslint '**/*.{js,jsx,ts,tsx,vue}' --ignore-path '../../../.eslintignore'",
    "lint:fix": "eslint '**/*.{js,jsx,ts,tsx,vue}' --ignore-path '../../../.eslintignore' --fix",
    "stylelint": "stylelint --allow-empty-input './src/**/*.{css,scss,sass,less,styl,vue}'",
    "stylelint:fix": "stylelint --allow-empty-input './src/**/*.{css,scss,sass,less,styl,vue}' --fix",
    "typecheck": "vue-tsc -p './tsconfig.build.json' --noEmit",
    "test:component": "BABEL_ENV=cypress cross-env FORCE_COLOR=1 cypress run --component -b chrome --spec './src/**/*.cy.ts' --project '../../../.'",
    "test:component:open": "BABEL_ENV=cypress cross-env FORCE_COLOR=1 cypress open --component -b chrome --project '../../../.'",
    "test:unit": "cross-env FORCE_COLOR=1 vitest run",
    "test:unit:open": "cross-env FORCE_COLOR=1 vitest --ui"
  },
  "devDependencies": {
<<<<<<< HEAD
    "@kong/design-tokens": "^1.12.0",
    "@kong/kongponents": "9.0.0-pr.1893.fef6bf8f.0",
=======
    "@kong/design-tokens": "^1.12.1",
    "@kong/kongponents": "9.0.0-alpha.68",
>>>>>>> 105dcc24
    "vue": "^3.3.4",
    "vue-router": "^4.2.5"
  },
  "repository": {
    "type": "git",
    "url": "https://github.com/Kong/public-ui-components.git",
    "directory": "packages/core/sandbox-layout"
  },
  "homepage": "https://github.com/Kong/public-ui-components/tree/main/packages/core/sandbox-layout",
  "bugs": {
    "url": "https://github.com/Kong/public-ui-components/issues"
  },
  "author": "Kong, Inc.",
  "license": "Apache-2.0",
  "volta": {
    "extends": "../../../package.json"
  },
  "distSizeChecker": {
    "errorLimit": "200KB"
  },
  "peerDependencies": {
    "@kong/kongponents": "9.0.0-pr.1893.90ccb647.0",
    "vue": "^3.3.4"
  },
  "dependencies": {
    "@kong/icons": "^1.8.3"
  }
}<|MERGE_RESOLUTION|>--- conflicted
+++ resolved
@@ -38,13 +38,8 @@
     "test:unit:open": "cross-env FORCE_COLOR=1 vitest --ui"
   },
   "devDependencies": {
-<<<<<<< HEAD
-    "@kong/design-tokens": "^1.12.0",
+    "@kong/design-tokens": "^1.12.1",
     "@kong/kongponents": "9.0.0-pr.1893.fef6bf8f.0",
-=======
-    "@kong/design-tokens": "^1.12.1",
-    "@kong/kongponents": "9.0.0-alpha.68",
->>>>>>> 105dcc24
     "vue": "^3.3.4",
     "vue-router": "^4.2.5"
   },
