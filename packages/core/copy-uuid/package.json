{
  "name": "@kong-ui-public/copy-uuid",
  "version": "0.1.21",
  "type": "module",
  "main": "./dist/copy-uuid.umd.js",
  "module": "./dist/copy-uuid.es.js",
  "types": "dist/types/index.d.ts",
  "files": [
    "dist"
  ],
  "exports": {
    ".": {
      "import": "./dist/copy-uuid.es.js",
      "require": "./dist/copy-uuid.umd.js"
    },
    "./package.json": "./package.json",
    "./dist/*": "./dist/*"
  },
  "publishConfig": {
    "access": "public"
  },
  "scripts": {
    "dev": "cross-env USE_SANDBOX=true vite",
    "build": "run-s typecheck build:package build:types",
    "build:package": "vite build",
    "build:types": "vue-tsc -p './tsconfig.build.json' --emitDeclarationOnly",
    "build:visualize": "BUILD_VISUALIZER='core/copy-uuid' vite build -m production",
    "preview:package": "vite preview --port 4173",
    "preview": "cross-env USE_SANDBOX=true PREVIEW_SANDBOX=true run-s build:package preview:package",
    "lint": "eslint '**/*.{js,jsx,ts,tsx,vue}' --ignore-path '../../../.eslintignore'",
    "lint:fix": "eslint '**/*.{js,jsx,ts,tsx,vue}' --ignore-path '../../../.eslintignore' --fix",
    "stylelint": "stylelint --allow-empty-input './src/**/*.{css,scss,sass,less,styl,vue}'",
    "stylelint:fix": "stylelint --allow-empty-input './src/**/*.{css,scss,sass,less,styl,vue}' --fix",
    "typecheck": "vue-tsc -p './tsconfig.build.json' --noEmit",
    "test:component": "BABEL_ENV=cypress cross-env FORCE_COLOR=1 cypress run --component -b chrome --spec './src/**/*.cy.ts' --project '../../../.'",
    "test:component:open": "BABEL_ENV=cypress cross-env FORCE_COLOR=1 cypress open --component -b chrome --project '../../../.'"
  },
  "peerDependencies": {
<<<<<<< HEAD
    "@kong/kongponents": "^8.26.1",
    "vue": "^3.2.47"
  },
  "devDependencies": {
    "@kong/kongponents": "^8.26.1",
=======
    "@kong/kongponents": "^8.26.0",
    "vue": "^3.2.47"
  },
  "devDependencies": {
    "@kong/kongponents": "^8.26.0",
>>>>>>> fe92c4ae
    "vue": "^3.2.47"
  },
  "dependencies": {
    "@kong-ui-public/i18n": "workspace:^0.3.0"
  },
  "repository": {
    "type": "git",
    "url": "https://github.com/Kong/public-ui-components.git",
    "directory": "packages/core/copy-uuid"
  },
  "homepage": "https://github.com/Kong/public-ui-components/tree/main/packages/core/copy-uuid",
  "bugs": {
    "url": "https://github.com/Kong/public-ui-components/issues"
  },
  "author": "Kong, Inc.",
  "license": "Apache-2.0",
  "volta": {
    "extends": "../../../package.json"
  }
}<|MERGE_RESOLUTION|>--- conflicted
+++ resolved
@@ -36,19 +36,11 @@
     "test:component:open": "BABEL_ENV=cypress cross-env FORCE_COLOR=1 cypress open --component -b chrome --project '../../../.'"
   },
   "peerDependencies": {
-<<<<<<< HEAD
     "@kong/kongponents": "^8.26.1",
     "vue": "^3.2.47"
   },
   "devDependencies": {
     "@kong/kongponents": "^8.26.1",
-=======
-    "@kong/kongponents": "^8.26.0",
-    "vue": "^3.2.47"
-  },
-  "devDependencies": {
-    "@kong/kongponents": "^8.26.0",
->>>>>>> fe92c4ae
     "vue": "^3.2.47"
   },
   "dependencies": {
