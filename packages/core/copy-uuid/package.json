{
  "name": "@kong-ui-public/copy-uuid",
  "version": "2.0.40",
  "type": "module",
  "main": "./dist/copy-uuid.umd.js",
  "module": "./dist/copy-uuid.es.js",
  "types": "dist/types/index.d.ts",
  "files": [
    "dist"
  ],
  "exports": {
    ".": {
      "import": "./dist/copy-uuid.es.js",
      "require": "./dist/copy-uuid.umd.js",
      "types": "./dist/types/index.d.ts"
    },
    "./package.json": "./package.json",
    "./dist/*": "./dist/*"
  },
  "publishConfig": {
    "access": "public"
  },
  "scripts": {
    "dev": "cross-env USE_SANDBOX=true vite",
    "build": "run-s typecheck build:package build:types",
    "build:package": "vite build -m production",
    "build:analyzer": "BUILD_VISUALIZER='core/copy-uuid' vite build -m production",
    "build:types": "vue-tsc -p './tsconfig.build.json' --emitDeclarationOnly",
    "build:sandbox": "cross-env USE_SANDBOX=true vite build -m production",
    "preview": "cross-env USE_SANDBOX=true vite preview",
    "lint": "eslint '**/*.{js,jsx,ts,tsx,vue}' --ignore-path '../../../.eslintignore'",
    "lint:fix": "eslint '**/*.{js,jsx,ts,tsx,vue}' --ignore-path '../../../.eslintignore' --fix",
    "stylelint": "stylelint --allow-empty-input './src/**/*.{css,scss,sass,less,styl,vue}'",
    "stylelint:fix": "stylelint --allow-empty-input './src/**/*.{css,scss,sass,less,styl,vue}' --fix",
    "typecheck": "vue-tsc -p './tsconfig.build.json' --noEmit",
    "test:component": "BABEL_ENV=cypress cross-env FORCE_COLOR=1 cypress run --component -b chrome --spec './src/**/*.cy.ts' --project '../../../.'",
    "test:component:open": "BABEL_ENV=cypress cross-env FORCE_COLOR=1 cypress open --component -b chrome --project '../../../.'"
  },
  "peerDependencies": {
    "@kong-ui-public/i18n": "workspace:^",
    "@kong/kongponents": "9.0.0-alpha.105",
    "vue": ">= 3.3.13 < 4"
  },
  "devDependencies": {
    "@kong-ui-public/i18n": "workspace:^",
    "@kong/design-tokens": "1.12.10",
<<<<<<< HEAD
    "@kong/kongponents": "9.0.0-pr.2020.7ccf0922.0",
    "vue": "^3.4.18"
=======
    "@kong/kongponents": "9.0.0-alpha.105",
    "vue": "^3.4.19"
>>>>>>> 9398428e
  },
  "repository": {
    "type": "git",
    "url": "https://github.com/Kong/public-ui-components.git",
    "directory": "packages/core/copy-uuid"
  },
  "homepage": "https://github.com/Kong/public-ui-components/tree/main/packages/core/copy-uuid",
  "bugs": {
    "url": "https://github.com/Kong/public-ui-components/issues"
  },
  "author": "Kong, Inc.",
  "license": "Apache-2.0",
  "volta": {
    "extends": "../../../package.json"
  },
  "distSizeChecker": {
    "errorLimit": "250KB"
  },
  "dependencies": {
    "@kong/icons": "^1.8.14"
  }
}<|MERGE_RESOLUTION|>--- conflicted
+++ resolved
@@ -44,13 +44,8 @@
   "devDependencies": {
     "@kong-ui-public/i18n": "workspace:^",
     "@kong/design-tokens": "1.12.10",
-<<<<<<< HEAD
     "@kong/kongponents": "9.0.0-pr.2020.7ccf0922.0",
-    "vue": "^3.4.18"
-=======
-    "@kong/kongponents": "9.0.0-alpha.105",
     "vue": "^3.4.19"
->>>>>>> 9398428e
   },
   "repository": {
     "type": "git",
