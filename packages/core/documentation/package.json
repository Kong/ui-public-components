{
  "name": "@kong-ui-public/documentation",
  "version": "0.2.8",
  "type": "module",
  "main": "./dist/documentation.umd.js",
  "module": "./dist/documentation.es.js",
  "types": "dist/types/index.d.ts",
  "files": [
    "dist"
  ],
  "exports": {
    ".": {
      "import": "./dist/documentation.es.js",
      "require": "./dist/documentation.umd.js",
      "types": "./dist/types/index.d.ts"
    },
    "./package.json": "./package.json",
    "./dist/*": "./dist/*"
  },
  "publishConfig": {
    "access": "public"
  },
  "scripts": {
    "dev": "cross-env USE_SANDBOX=true vite",
    "build": "run-s typecheck build:package build:types",
    "build:package": "vite build -m production",
    "build:analyzer": "BUILD_VISUALIZER='core/documentation' vite build -m production",
    "build:types": "vue-tsc -p './tsconfig.build.json' --emitDeclarationOnly",
    "build:sandbox": "cross-env USE_SANDBOX=true vite build -m production",
    "preview": "cross-env USE_SANDBOX=true vite preview",
    "lint": "eslint '**/*.{js,jsx,ts,tsx,vue}' --ignore-path '../../../.eslintignore'",
    "lint:fix": "eslint '**/*.{js,jsx,ts,tsx,vue}' --ignore-path '../../../.eslintignore' --fix",
    "stylelint": "stylelint --allow-empty-input './src/**/*.{css,scss,sass,less,styl,vue}'",
    "stylelint:fix": "stylelint --allow-empty-input './src/**/*.{css,scss,sass,less,styl,vue}' --fix",
    "typecheck": "vue-tsc -p './tsconfig.build.json' --noEmit",
    "test:component": "BABEL_ENV=cypress cross-env FORCE_COLOR=1 cypress run --component -b chrome --spec './src/**/*.cy.ts' --project '../../../.'",
    "test:component:open": "BABEL_ENV=cypress cross-env FORCE_COLOR=1 cypress open --component -b chrome --project '../../../.'",
    "test:unit": "cross-env FORCE_COLOR=1 vitest run",
    "test:unit:open": "cross-env FORCE_COLOR=1 vitest --ui"
  },
  "devDependencies": {
    "@kong-ui-public/i18n": "workspace:^",
    "@kong/design-tokens": "1.12.4",
<<<<<<< HEAD
    "@kong/kongponents": "9.0.0-alpha.89",
=======
    "@kong/kongponents": "9.0.0-alpha.91",
>>>>>>> b8803af8
    "axios": "^1.6.3",
    "vue": ">= 3.3.13 < 4"
  },
  "repository": {
    "type": "git",
    "url": "https://github.com/Kong/public-ui-components.git",
    "directory": "packages/core/documentation"
  },
  "homepage": "https://github.com/Kong/public-ui-components/tree/main/packages/core/documentation",
  "bugs": {
    "url": "https://github.com/Kong/public-ui-components/issues"
  },
  "author": "Kong, Inc.",
  "license": "Apache-2.0",
  "volta": {
    "extends": "../../../package.json"
  },
  "distSizeChecker": {
    "errorLimit": "500KB",
    "warningLimit": "450KB"
  },
  "peerDependencies": {
    "@kong-ui-public/i18n": "workspace:^",
    "@kong/kongponents": "^8.125.0",
    "vue": "^3.4.3"
  },
  "dependencies": {
    "@kong-ui-public/document-viewer": "workspace:^",
    "@kong-ui-public/entities-shared": "workspace:^",
    "@kong/icons": "^1.8.13"
  }
}<|MERGE_RESOLUTION|>--- conflicted
+++ resolved
@@ -41,11 +41,7 @@
   "devDependencies": {
     "@kong-ui-public/i18n": "workspace:^",
     "@kong/design-tokens": "1.12.4",
-<<<<<<< HEAD
-    "@kong/kongponents": "9.0.0-alpha.89",
-=======
-    "@kong/kongponents": "9.0.0-alpha.91",
->>>>>>> b8803af8
+    "@kong/kongponents": "9.0.0-alpha.93",
     "axios": "^1.6.3",
     "vue": ">= 3.3.13 < 4"
   },
