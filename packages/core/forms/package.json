{
  "name": "@kong-ui-public/forms",
  "version": "2.2.2",
  "type": "module",
  "main": "./dist/forms.umd.js",
  "module": "./dist/forms.es.js",
  "types": "dist/types/index.d.ts",
  "files": [
    "dist"
  ],
  "exports": {
    ".": {
      "import": "./dist/forms.es.js",
      "require": "./dist/forms.umd.js",
      "types": "./dist/types/index.d.ts"
    },
    "./package.json": "./package.json",
    "./dist/*": "./dist/*"
  },
  "publishConfig": {
    "access": "public"
  },
  "scripts": {
    "dev": "cross-env USE_SANDBOX=true vite",
    "build": "run-s typecheck build:package build:types",
    "build:package": "vite build -m production",
    "build:analyzer": "BUILD_VISUALIZER='core/forms' vite build -m production",
    "build:types": "vue-tsc -p './tsconfig.build.json' --emitDeclarationOnly",
    "build:sandbox": "cross-env USE_SANDBOX=true vite build -m production",
    "preview": "cross-env USE_SANDBOX=true vite preview",
    "lint": "eslint '**/*.{js,jsx,ts,tsx,vue}' --ignore-path '../../../.eslintignore'",
    "lint:fix": "eslint '**/*.{js,jsx,ts,tsx,vue}' --ignore-path '../../../.eslintignore' --fix",
    "stylelint": "stylelint --allow-empty-input './src/**/*.{css,scss,sass,less,styl,vue}'",
    "stylelint:fix": "stylelint --allow-empty-input './src/**/*.{css,scss,sass,less,styl,vue}' --fix",
    "typecheck": "vue-tsc -p './tsconfig.build.json' --noEmit",
    "test:component": "BABEL_ENV=cypress cross-env FORCE_COLOR=1 cypress run --component -b chrome --spec './src/**/*.cy.ts' --project '../../../.'",
    "test:component:open": "BABEL_ENV=cypress cross-env FORCE_COLOR=1 cypress open --component -b chrome --project '../../../.'",
    "test:unit": "cross-env FORCE_COLOR=1 vitest run",
    "test:unit:open": "cross-env FORCE_COLOR=1 vitest --ui"
  },
  "repository": {
    "type": "git",
    "url": "https://github.com/Kong/public-ui-components.git",
    "directory": "packages/core/forms"
  },
  "homepage": "https://github.com/Kong/public-ui-components/tree/main/packages/core/forms",
  "author": "Kong, Inc.",
  "license": "Apache-2.0",
  "volta": {
    "extends": "../../../package.json"
  },
  "dependencies": {
    "@kong/icons": "^1.8.14",
    "fecha": "^4.2.3",
    "lodash": "^4.17.21"
  },
  "peerDependencies": {
    "@kong-ui-public/i18n": "workspace:^",
    "@kong/kongponents": "9.0.0-alpha.117",
    "vue": "^3.4.21"
  },
  "devDependencies": {
    "@kong-ui-public/i18n": "workspace:^",
    "@kong/design-tokens": "1.12.10",
<<<<<<< HEAD
    "@kong/kongponents": "9.0.0-pr.2077.cd5e59c1.0",
=======
    "@kong/kongponents": "9.0.0-alpha.117",
>>>>>>> cabdaa42
    "@types/lodash": "^4.14.202",
    "pug": "^3.0.2"
  },
  "distSizeChecker": {
    "errorLimit": "1.2MB"
  }
}<|MERGE_RESOLUTION|>--- conflicted
+++ resolved
@@ -62,11 +62,7 @@
   "devDependencies": {
     "@kong-ui-public/i18n": "workspace:^",
     "@kong/design-tokens": "1.12.10",
-<<<<<<< HEAD
     "@kong/kongponents": "9.0.0-pr.2077.cd5e59c1.0",
-=======
-    "@kong/kongponents": "9.0.0-alpha.117",
->>>>>>> cabdaa42
     "@types/lodash": "^4.14.202",
     "pug": "^3.0.2"
   },
