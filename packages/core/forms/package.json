--- conflicted
+++ resolved
@@ -61,13 +61,8 @@
   },
   "devDependencies": {
     "@kong-ui-public/i18n": "workspace:^",
-<<<<<<< HEAD
-    "@kong/design-tokens": "1.12.7",
+    "@kong/design-tokens": "1.12.10",
     "@kong/kongponents": "9.0.0-pr.2020.7ccf0922.0",
-=======
-    "@kong/design-tokens": "1.12.10",
-    "@kong/kongponents": "9.0.0-alpha.105",
->>>>>>> 0781df46
     "@types/lodash": "^4.14.202",
     "pug": "^3.0.2"
   },
