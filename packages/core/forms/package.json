--- conflicted
+++ resolved
@@ -56,17 +56,13 @@
   },
   "peerDependencies": {
     "@kong-ui-public/i18n": "workspace:^",
-    "@kong/kongponents": "9.0.0-alpha.89",
+    "@kong/kongponents": "9.0.0-alpha.93",
     "vue": "^3.4.3"
   },
   "devDependencies": {
     "@kong-ui-public/i18n": "workspace:^",
     "@kong/design-tokens": "1.12.4",
-<<<<<<< HEAD
-    "@kong/kongponents": "9.0.0-alpha.89",
-=======
-    "@kong/kongponents": "9.0.0-alpha.91",
->>>>>>> b8803af8
+    "@kong/kongponents": "9.0.0-alpha.93",
     "@types/lodash": "^4.14.202",
     "pug": "^3.0.2"
   },
