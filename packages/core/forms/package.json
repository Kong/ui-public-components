--- conflicted
+++ resolved
@@ -61,11 +61,7 @@
   },
   "devDependencies": {
     "@kong-ui-public/i18n": "workspace:^",
-<<<<<<< HEAD
-    "@kong/design-tokens": "1.15.1",
-=======
     "@kong/design-tokens": "1.15.2",
->>>>>>> b88cc0f3
     "@kong/kongponents": "9.0.17",
     "@types/lodash-es": "^4.17.12",
     "pug": "^3.0.3"
