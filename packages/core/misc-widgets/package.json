--- conflicted
+++ resolved
@@ -45,13 +45,8 @@
   },
   "devDependencies": {
     "@kong-ui-public/i18n": "workspace:^",
-<<<<<<< HEAD
-    "@kong/kongponents": "9.0.0-pr.2054.fc5ae398.0",
-    "vue": "^3.4.19"
-=======
-    "@kong/kongponents": "9.0.0-alpha.107",
+    "@kong/kongponents": "9.0.0-pr.2054.2f512ddd.0",
     "vue": "^3.4.20"
->>>>>>> 71e6936b
   },
   "repository": {
     "type": "git",
