{
  "name": "@kong-ui-public/misc-widgets",
  "version": "2.1.1",
  "type": "module",
  "main": "./dist/misc-widgets.umd.js",
  "module": "./dist/misc-widgets.es.js",
  "types": "dist/types/index.d.ts",
  "files": [
    "dist"
  ],
  "exports": {
    ".": {
      "import": "./dist/misc-widgets.es.js",
      "require": "./dist/misc-widgets.umd.js",
      "types": "./dist/types/index.d.ts"
    },
    "./package.json": "./package.json",
    "./dist/*": "./dist/*"
  },
  "publishConfig": {
    "access": "public"
  },
  "scripts": {
    "dev": "cross-env USE_SANDBOX=true vite",
    "build": "run-s typecheck build:package build:types",
    "build:package": "vite build -m production",
    "build:analyzer": "BUILD_VISUALIZER='core/misc-widgets' vite build -m production",
    "build:types": "vue-tsc -p './tsconfig.build.json' --emitDeclarationOnly",
    "build:sandbox": "cross-env USE_SANDBOX=true vite build -m production",
    "preview": "cross-env USE_SANDBOX=true vite preview",
    "lint": "eslint",
    "lint:fix": "eslint --fix",
    "stylelint": "stylelint --allow-empty-input './src/**/*.{css,scss,sass,less,styl,vue}'",
    "stylelint:fix": "stylelint --allow-empty-input './src/**/*.{css,scss,sass,less,styl,vue}' --fix",
    "typecheck": "vue-tsc -p './tsconfig.build.json' --noEmit",
    "test:component": "BABEL_ENV=cypress cross-env FORCE_COLOR=1 cypress run --component -b chrome --spec './src/**/*.cy.ts' --project '../../../.'",
    "test:component:open": "BABEL_ENV=cypress cross-env FORCE_COLOR=1 cypress open --component -b chrome --project '../../../.'",
    "test:unit": "cross-env FORCE_COLOR=1 vitest run",
    "test:unit:open": "cross-env FORCE_COLOR=1 vitest --ui"
  },
  "peerDependencies": {
    "@kong-ui-public/i18n": "workspace:^",
    "@kong/kongponents": "^9.0.0-alpha.162",
    "vue": ">= 3.3.13 < 4"
  },
  "devDependencies": {
    "@kong-ui-public/i18n": "workspace:^",
<<<<<<< HEAD
    "@kong/kongponents": "9.0.0-pr.2204.8c3982ab.0",
    "vue": "^3.4.26"
=======
    "@kong/kongponents": "9.0.0-alpha.162",
    "vue": "^3.4.27"
>>>>>>> 22cdf76b
  },
  "repository": {
    "type": "git",
    "url": "https://github.com/Kong/public-ui-components.git",
    "directory": "packages/core/misc-widgets"
  },
  "homepage": "https://github.com/Kong/public-ui-components/tree/main/packages/core/misc-widgets",
  "bugs": {
    "url": "https://github.com/Kong/public-ui-components/issues"
  },
  "author": "Kong, Inc.",
  "license": "Apache-2.0",
  "volta": {
    "extends": "../../../package.json"
  },
  "distSizeChecker": {
    "errorLimit": "250KB"
  }
}<|MERGE_RESOLUTION|>--- conflicted
+++ resolved
@@ -45,13 +45,8 @@
   },
   "devDependencies": {
     "@kong-ui-public/i18n": "workspace:^",
-<<<<<<< HEAD
-    "@kong/kongponents": "9.0.0-pr.2204.8c3982ab.0",
-    "vue": "^3.4.26"
-=======
-    "@kong/kongponents": "9.0.0-alpha.162",
+    "@kong/kongponents": "9.0.0-pr.2204.db1b459c.0",
     "vue": "^3.4.27"
->>>>>>> 22cdf76b
   },
   "repository": {
     "type": "git",
