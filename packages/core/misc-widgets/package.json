{
  "name": "@kong-ui-public/misc-widgets",
  "version": "2.0.27",
  "type": "module",
  "main": "./dist/misc-widgets.umd.js",
  "module": "./dist/misc-widgets.es.js",
  "types": "dist/types/index.d.ts",
  "files": [
    "dist"
  ],
  "exports": {
    ".": {
      "import": "./dist/misc-widgets.es.js",
      "require": "./dist/misc-widgets.umd.js",
      "types": "./dist/types/index.d.ts"
    },
    "./package.json": "./package.json",
    "./dist/*": "./dist/*"
  },
  "publishConfig": {
    "access": "public"
  },
  "scripts": {
    "dev": "cross-env USE_SANDBOX=true vite",
    "build": "run-s typecheck build:package build:types",
    "build:package": "vite build -m production",
    "build:analyzer": "BUILD_VISUALIZER='core/misc-widgets' vite build -m production",
    "build:types": "vue-tsc -p './tsconfig.build.json' --emitDeclarationOnly",
    "build:sandbox": "cross-env USE_SANDBOX=true vite build -m production",
    "preview": "cross-env USE_SANDBOX=true vite preview",
    "lint": "eslint '**/*.{js,jsx,ts,tsx,vue}' --ignore-path '../../../.eslintignore'",
    "lint:fix": "eslint '**/*.{js,jsx,ts,tsx,vue}' --ignore-path '../../../.eslintignore' --fix",
    "stylelint": "stylelint --allow-empty-input './src/**/*.{css,scss,sass,less,styl,vue}'",
    "stylelint:fix": "stylelint --allow-empty-input './src/**/*.{css,scss,sass,less,styl,vue}' --fix",
    "typecheck": "vue-tsc -p './tsconfig.build.json' --noEmit",
    "test:component": "BABEL_ENV=cypress cross-env FORCE_COLOR=1 cypress run --component -b chrome --spec './src/**/*.cy.ts' --project '../../../.'",
    "test:component:open": "BABEL_ENV=cypress cross-env FORCE_COLOR=1 cypress open --component -b chrome --project '../../../.'",
    "test:unit": "cross-env FORCE_COLOR=1 vitest run",
    "test:unit:open": "cross-env FORCE_COLOR=1 vitest --ui"
  },
  "peerDependencies": {
    "@kong-ui-public/i18n": "workspace:^",
    "@kong/kongponents": "9.0.0-alpha.111",
    "vue": ">= 3.3.13 < 4"
  },
  "devDependencies": {
    "@kong-ui-public/i18n": "workspace:^",
<<<<<<< HEAD
    "@kong/kongponents": "9.0.0-pr.2043.17067864.0",
    "vue": "^3.4.20"
=======
    "@kong/kongponents": "9.0.0-alpha.111",
    "vue": "^3.4.21"
>>>>>>> f789b429
  },
  "repository": {
    "type": "git",
    "url": "https://github.com/Kong/public-ui-components.git",
    "directory": "packages/core/misc-widgets"
  },
  "homepage": "https://github.com/Kong/public-ui-components/tree/main/packages/core/misc-widgets",
  "bugs": {
    "url": "https://github.com/Kong/public-ui-components/issues"
  },
  "author": "Kong, Inc.",
  "license": "Apache-2.0",
  "volta": {
    "extends": "../../../package.json"
  },
  "distSizeChecker": {
    "errorLimit": "250KB"
  }
}<|MERGE_RESOLUTION|>--- conflicted
+++ resolved
@@ -45,13 +45,8 @@
   },
   "devDependencies": {
     "@kong-ui-public/i18n": "workspace:^",
-<<<<<<< HEAD
     "@kong/kongponents": "9.0.0-pr.2043.17067864.0",
-    "vue": "^3.4.20"
-=======
-    "@kong/kongponents": "9.0.0-alpha.111",
     "vue": "^3.4.21"
->>>>>>> f789b429
   },
   "repository": {
     "type": "git",
