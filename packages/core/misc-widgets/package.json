{
  "name": "@kong-ui-public/misc-widgets",
  "version": "2.0.23",
  "type": "module",
  "main": "./dist/misc-widgets.umd.js",
  "module": "./dist/misc-widgets.es.js",
  "types": "dist/types/index.d.ts",
  "files": [
    "dist"
  ],
  "exports": {
    ".": {
      "import": "./dist/misc-widgets.es.js",
      "require": "./dist/misc-widgets.umd.js",
      "types": "./dist/types/index.d.ts"
    },
    "./package.json": "./package.json",
    "./dist/*": "./dist/*"
  },
  "publishConfig": {
    "access": "public"
  },
  "scripts": {
    "dev": "cross-env USE_SANDBOX=true vite",
    "build": "run-s typecheck build:package build:types",
    "build:package": "vite build -m production",
    "build:analyzer": "BUILD_VISUALIZER='core/misc-widgets' vite build -m production",
    "build:types": "vue-tsc -p './tsconfig.build.json' --emitDeclarationOnly",
    "build:sandbox": "cross-env USE_SANDBOX=true vite build -m production",
    "preview": "cross-env USE_SANDBOX=true vite preview",
    "lint": "eslint '**/*.{js,jsx,ts,tsx,vue}' --ignore-path '../../../.eslintignore'",
    "lint:fix": "eslint '**/*.{js,jsx,ts,tsx,vue}' --ignore-path '../../../.eslintignore' --fix",
    "stylelint": "stylelint --allow-empty-input './src/**/*.{css,scss,sass,less,styl,vue}'",
    "stylelint:fix": "stylelint --allow-empty-input './src/**/*.{css,scss,sass,less,styl,vue}' --fix",
    "typecheck": "vue-tsc -p './tsconfig.build.json' --noEmit",
    "test:component": "BABEL_ENV=cypress cross-env FORCE_COLOR=1 cypress run --component -b chrome --spec './src/**/*.cy.ts' --project '../../../.'",
    "test:component:open": "BABEL_ENV=cypress cross-env FORCE_COLOR=1 cypress open --component -b chrome --project '../../../.'",
    "test:unit": "cross-env FORCE_COLOR=1 vitest run",
    "test:unit:open": "cross-env FORCE_COLOR=1 vitest --ui"
  },
  "peerDependencies": {
    "@kong-ui-public/i18n": "workspace:^",
    "@kong/kongponents": "9.0.0-alpha.105",
    "vue": ">= 3.3.13 < 4"
  },
  "devDependencies": {
    "@kong-ui-public/i18n": "workspace:^",
<<<<<<< HEAD
    "@kong/kongponents": "9.0.0-pr.2020.7ccf0922.0",
    "vue": "^3.4.18"
=======
    "@kong/kongponents": "9.0.0-alpha.105",
    "vue": "^3.4.19"
>>>>>>> 9398428e
  },
  "repository": {
    "type": "git",
    "url": "https://github.com/Kong/public-ui-components.git",
    "directory": "packages/core/misc-widgets"
  },
  "homepage": "https://github.com/Kong/public-ui-components/tree/main/packages/core/misc-widgets",
  "bugs": {
    "url": "https://github.com/Kong/public-ui-components/issues"
  },
  "author": "Kong, Inc.",
  "license": "Apache-2.0",
  "volta": {
    "extends": "../../../package.json"
  },
  "distSizeChecker": {
    "errorLimit": "250KB"
  }
}<|MERGE_RESOLUTION|>--- conflicted
+++ resolved
@@ -45,13 +45,8 @@
   },
   "devDependencies": {
     "@kong-ui-public/i18n": "workspace:^",
-<<<<<<< HEAD
     "@kong/kongponents": "9.0.0-pr.2020.7ccf0922.0",
-    "vue": "^3.4.18"
-=======
-    "@kong/kongponents": "9.0.0-alpha.105",
     "vue": "^3.4.19"
->>>>>>> 9398428e
   },
   "repository": {
     "type": "git",
