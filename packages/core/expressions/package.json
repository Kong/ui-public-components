--- conflicted
+++ resolved
@@ -38,11 +38,7 @@
   },
   "devDependencies": {
     "@kong/atc-router": "1.6.0-rc.1",
-<<<<<<< HEAD
-    "@kong/design-tokens": "1.15.1",
-=======
     "@kong/design-tokens": "1.15.2",
->>>>>>> b88cc0f3
     "@kong/kongponents": "9.0.17",
     "monaco-editor": "0.21.3",
     "vite-plugin-monaco-editor": "^1.1.0",
