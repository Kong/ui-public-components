{
  "name": "@kong-ui-public/expressions",
  "version": "0.4.49",
  "type": "module",
  "module": "./dist/expressions.es.js",
  "types": "dist/types/index.d.ts",
  "files": [
    "dist"
  ],
  "exports": {
    ".": {
      "import": "./dist/expressions.es.js",
      "types": "./dist/types/index.d.ts"
    },
    "./package.json": "./package.json",
    "./dist/*": "./dist/*"
  },
  "publishConfig": {
    "access": "public"
  },
  "scripts": {
    "dev": "cross-env USE_SANDBOX=true vite",
    "build": "run-s typecheck build:package build:types",
    "build:package": "vite build -m production",
    "build:analyzer": "BUILD_VISUALIZER='core/expressions' vite build -m production",
    "build:types": "vue-tsc -p './tsconfig.build.json' --emitDeclarationOnly",
    "build:sandbox": "cross-env USE_SANDBOX=true vite build -m production",
    "preview": "cross-env USE_SANDBOX=true vite preview",
    "lint": "eslint",
    "lint:fix": "eslint --fix",
    "stylelint": "stylelint --allow-empty-input './src/**/*.{css,scss,sass,less,styl,vue}'",
    "stylelint:fix": "stylelint --allow-empty-input './src/**/*.{css,scss,sass,less,styl,vue}' --fix",
    "typecheck": "vue-tsc -p './tsconfig.build.json' --noEmit",
    "test:component": "BABEL_ENV=cypress cross-env FORCE_COLOR=1 cypress run --component -b chrome --spec './src/**/*.cy.ts' --project '../../../.'",
    "test:component:open": "BABEL_ENV=cypress cross-env FORCE_COLOR=1 cypress open --component -b chrome --project '../../../.'",
    "test:unit": "cross-env FORCE_COLOR=1 vitest run",
    "test:unit:open": "cross-env FORCE_COLOR=1 vitest --ui"
  },
  "devDependencies": {
    "@kong/atc-router": "1.6.0-rc.1",
    "@kong/design-tokens": "1.17.2",
<<<<<<< HEAD
    "@kong/kongponents": "9.12.0",
=======
    "@kong/kongponents": "9.11.2",
>>>>>>> 68d1e458
    "@types/uuid": "^10.0.0",
    "vite-plugin-monaco-editor": "^1.1.0",
    "vite-plugin-top-level-await": "^1.4.4",
    "vite-plugin-wasm": "^3.3.0",
    "vue": "^3.4.38"
  },
  "repository": {
    "type": "git",
    "url": "https://github.com/Kong/public-ui-components.git",
    "directory": "packages/core/expressions"
  },
  "homepage": "https://github.com/Kong/public-ui-components/tree/main/packages/core/expressions",
  "bugs": {
    "url": "https://github.com/Kong/public-ui-components/issues"
  },
  "author": "Kong, Inc.",
  "license": "Apache-2.0",
  "volta": {
    "extends": "../../../package.json"
  },
  "distSizeChecker": {
    "errorLimit": "2048KB"
  },
  "peerDependencies": {
    "@kong-ui-public/forms": "workspace:^",
    "@kong/kongponents": "^9.11.2",
    "vue": "^3.4.38"
  },
  "dependencies": {
    "@kong-ui-public/core": "workspace:^",
    "@kong-ui-public/forms": "workspace:^",
    "@kong-ui-public/i18n": "workspace:^",
    "@kong/icons": "^1.18.1",
    "monaco-editor": "0.52.0",
    "uuid": "^10.0.0"
  }
}<|MERGE_RESOLUTION|>--- conflicted
+++ resolved
@@ -39,11 +39,7 @@
   "devDependencies": {
     "@kong/atc-router": "1.6.0-rc.1",
     "@kong/design-tokens": "1.17.2",
-<<<<<<< HEAD
     "@kong/kongponents": "9.12.0",
-=======
-    "@kong/kongponents": "9.11.2",
->>>>>>> 68d1e458
     "@types/uuid": "^10.0.0",
     "vite-plugin-monaco-editor": "^1.1.0",
     "vite-plugin-top-level-await": "^1.4.4",
