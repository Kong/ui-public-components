{
  "name": "@kong-ui-public/expressions",
  "version": "0.1.3",
  "type": "module",
  "main": "./dist/expressions.umd.js",
  "module": "./dist/expressions.es.js",
  "types": "dist/types/index.d.ts",
  "files": [
    "dist"
  ],
  "exports": {
    ".": {
      "import": "./dist/expressions.es.js",
      "require": "./dist/expressions.umd.js",
      "types": "./dist/types/index.d.ts"
    },
    "./package.json": "./package.json",
    "./dist/*": "./dist/*"
  },
  "publishConfig": {
    "access": "public"
  },
  "scripts": {
    "dev": "cross-env USE_SANDBOX=true vite",
    "build": "run-s typecheck build:package build:types",
    "build:package": "vite build -m production",
    "build:analyzer": "BUILD_VISUALIZER='core/expressions' vite build -m production",
    "build:types": "vue-tsc -p './tsconfig.build.json' --emitDeclarationOnly",
    "build:sandbox": "cross-env USE_SANDBOX=true vite build -m production",
    "preview": "cross-env USE_SANDBOX=true vite preview",
    "lint": "eslint '**/*.{js,jsx,ts,tsx,vue}' --ignore-path '../../../.eslintignore'",
    "lint:fix": "eslint '**/*.{js,jsx,ts,tsx,vue}' --ignore-path '../../../.eslintignore' --fix",
    "stylelint": "stylelint --allow-empty-input './src/**/*.{css,scss,sass,less,styl,vue}'",
    "stylelint:fix": "stylelint --allow-empty-input './src/**/*.{css,scss,sass,less,styl,vue}' --fix",
    "typecheck": "vue-tsc -p './tsconfig.build.json' --noEmit",
    "test:component": "BABEL_ENV=cypress cross-env FORCE_COLOR=1 cypress run --component -b chrome --spec './src/**/*.cy.ts' --project '../../../.'",
    "test:component:open": "BABEL_ENV=cypress cross-env FORCE_COLOR=1 cypress open --component -b chrome --project '../../../.'",
    "test:unit": "cross-env FORCE_COLOR=1 vitest run",
    "test:unit:open": "cross-env FORCE_COLOR=1 vitest --ui"
  },
  "devDependencies": {
    "@kong/atc-router": "1.6.0-rc.1",
<<<<<<< HEAD
    "@kong/design-tokens": "1.12.7",
    "@kong/kongponents": "9.0.0-pr.2097.2c290faf.0",
    "monaco-editor": "0.21.3",
=======
    "@kong/design-tokens": "1.12.10",
    "@kong/kongponents": "9.0.0-alpha.105",
    "monaco-editor": "0.47.0",
>>>>>>> c79f953c
    "vite-plugin-monaco-editor": "^1.1.0",
    "vite-plugin-top-level-await": "^1.4.1",
    "vite-plugin-wasm": "^3.3.0",
    "vue": "^3.4.21"
  },
  "repository": {
    "type": "git",
    "url": "https://github.com/Kong/public-ui-components.git",
    "directory": "packages/core/expressions"
  },
  "homepage": "https://github.com/Kong/public-ui-components/tree/main/packages/core/expressions",
  "bugs": {
    "url": "https://github.com/Kong/public-ui-components/issues"
  },
  "author": "Kong, Inc.",
  "license": "Apache-2.0",
  "volta": {
    "extends": "../../../package.json"
  },
  "distSizeChecker": {
    "errorLimit": "2048KB"
  },
  "peerDependencies": {
    "@kong/atc-router": "1.6.0-rc.1",
    "@kong/kongponents": "9.0.0-alpha.105",
    "monaco-editor": "0.47.0",
    "vue": "^3.4.21"
  },
  "dependencies": {
    "@kong-ui-public/core": "workspace:^"
  }
}<|MERGE_RESOLUTION|>--- conflicted
+++ resolved
@@ -40,15 +40,9 @@
   },
   "devDependencies": {
     "@kong/atc-router": "1.6.0-rc.1",
-<<<<<<< HEAD
-    "@kong/design-tokens": "1.12.7",
     "@kong/kongponents": "9.0.0-pr.2097.2c290faf.0",
-    "monaco-editor": "0.21.3",
-=======
     "@kong/design-tokens": "1.12.10",
-    "@kong/kongponents": "9.0.0-alpha.105",
     "monaco-editor": "0.47.0",
->>>>>>> c79f953c
     "vite-plugin-monaco-editor": "^1.1.0",
     "vite-plugin-top-level-await": "^1.4.1",
     "vite-plugin-wasm": "^3.3.0",
