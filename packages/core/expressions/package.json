--- conflicted
+++ resolved
@@ -38,13 +38,8 @@
   },
   "devDependencies": {
     "@kong/atc-router": "1.6.0-rc.1",
-<<<<<<< HEAD
-    "@kong/design-tokens": "1.12.12",
-    "@kong/kongponents": "9.0.0-pr.2204.8c3982ab.0",
-=======
     "@kong/design-tokens": "1.13.2",
-    "@kong/kongponents": "9.0.0-alpha.162",
->>>>>>> 22cdf76b
+    "@kong/kongponents": "9.0.0-pr.2204.db1b459c.0",
     "monaco-editor": "0.21.3",
     "vite-plugin-monaco-editor": "^1.1.0",
     "vite-plugin-top-level-await": "^1.4.1",
