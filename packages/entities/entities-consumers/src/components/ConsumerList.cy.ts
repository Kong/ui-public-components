--- conflicted
+++ resolved
@@ -791,30 +791,17 @@
     })
 
     it('should handle error state', () => {
-<<<<<<< HEAD
-      cy.intercept(
-        {
-          method: 'GET',
-          url: `${baseConfigKonnect.apiBaseUrl}/v2/control-planes/${baseConfigKonnect.controlPlaneId}/core-entities/consumers*`,
-        },
-        {
-          statusCode: 500,
-          body: {},
-        },
-      ).as('getConsumers')
-=======
       const testHandleErrorRequest = (message?: string) => {
         cy.intercept(
           {
             method: 'GET',
-            url: `${baseConfigKonnect.apiBaseUrl}/api/runtime_groups/${baseConfigKonnect.controlPlaneId}/consumers*`,
+            url: `${baseConfigKonnect.apiBaseUrl}/v2/control-planes/${baseConfigKonnect.controlPlaneId}/core-entities/consumers*`,
           },
           {
             statusCode: 500,
             body: message ? { message } : {},
           },
         ).as('getConsumers')
->>>>>>> cf74f83d
 
         cy.mount(ConsumerList, {
           props: {
