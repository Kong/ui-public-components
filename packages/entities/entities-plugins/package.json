{
  "name": "@kong-ui-public/entities-plugins",
  "version": "4.2.5",
  "type": "module",
  "main": "./dist/entities-plugins.umd.js",
  "module": "./dist/entities-plugins.es.js",
  "types": "dist/types/index.d.ts",
  "files": [
    "dist"
  ],
  "exports": {
    ".": {
      "import": "./dist/entities-plugins.es.js",
      "require": "./dist/entities-plugins.umd.js",
      "types": "./dist/types/index.d.ts"
    },
    "./package.json": "./package.json",
    "./dist/*": "./dist/*",
    "./endpoints": {
      "require": "./dist/endpoints/plugins-endpoints.js",
      "types": "./dist/endpoints/plugins-endpoints.d.ts"
    }
  },
  "publishConfig": {
    "access": "public"
  },
  "peerDependencies": {
    "@kong-ui-public/i18n": "workspace:^",
    "@kong/kongponents": "^9.0.0-alpha.146",
    "axios": "^1.6.8",
    "vue": ">= 3.3.13 < 4",
    "vue-router": "^4.3.2"
  },
  "devDependencies": {
    "@kong-ui-public/i18n": "workspace:^",
    "@kong/design-tokens": "1.12.11",
<<<<<<< HEAD
    "@kong/kongponents": "9.0.0-pr.2151.f7e32344.0",
=======
    "@kong/kongponents": "9.0.0-alpha.146",
    "@types/lodash-es": "^4.17.12",
>>>>>>> 05caca4c
    "axios": "^1.6.8",
    "vue": "^3.4.25",
    "vue-router": "^4.3.2"
  },
  "scripts": {
    "dev": "cross-env USE_SANDBOX=true vite",
    "build": "run-s typecheck build:package build:types build:endpoints",
    "build:package": "vite build -m production",
    "build:analyzer": "BUILD_VISUALIZER='entities/entities-plugins' vite build -m production",
    "build:types": "vue-tsc -p './tsconfig.build.json' --emitDeclarationOnly",
    "build:endpoints": "tsc -p './tsconfig.endpoints.json'",
    "build:sandbox": "cross-env USE_SANDBOX=true vite build -m production",
    "preview": "cross-env USE_SANDBOX=true vite preview",
    "lint": "eslint '**/*.{js,jsx,ts,tsx,vue}' --ignore-path '../../../.eslintignore'",
    "lint:fix": "eslint '**/*.{js,jsx,ts,tsx,vue}' --ignore-path '../../../.eslintignore' --fix",
    "stylelint": "stylelint --allow-empty-input './src/**/*.{css,scss,sass,less,styl,vue}'",
    "stylelint:fix": "stylelint --allow-empty-input './src/**/*.{css,scss,sass,less,styl,vue}' --fix",
    "typecheck": "vue-tsc -p './tsconfig.build.json' --noEmit",
    "test:component": "BABEL_ENV=cypress cross-env FORCE_COLOR=1 cypress run --component -b chrome --spec './src/**/*.cy.ts' --project '../../../.'",
    "test:component:open": "BABEL_ENV=cypress cross-env FORCE_COLOR=1 cypress open --component -b chrome --project '../../../.'",
    "test:unit": "cross-env FORCE_COLOR=1 vitest run",
    "test:unit:open": "cross-env FORCE_COLOR=1 vitest --ui"
  },
  "repository": {
    "type": "git",
    "url": "https://github.com/Kong/public-ui-components.git",
    "directory": "packages/entities/entities-plugins"
  },
  "homepage": "https://github.com/Kong/public-ui-components/tree/main/packages/entities/entities-plugins",
  "author": "Kong, Inc.",
  "license": "Apache-2.0",
  "volta": {
    "extends": "../../../package.json"
  },
  "distSizeChecker": {
    "errorLimit": "2.5MB"
  },
  "dependencies": {
    "@kong-ui-public/entities-consumer-groups": "workspace:^",
    "@kong-ui-public/entities-consumers": "workspace:^",
    "@kong-ui-public/entities-gateway-services": "workspace:^",
    "@kong-ui-public/entities-routes": "workspace:^",
    "@kong-ui-public/entities-shared": "workspace:^",
    "@kong-ui-public/forms": "^3.1.4",
    "@kong/icons": "^1.9.1",
    "lodash-es": "^4.17.21",
    "marked": "^12.0.2"
  }
}<|MERGE_RESOLUTION|>--- conflicted
+++ resolved
@@ -34,12 +34,8 @@
   "devDependencies": {
     "@kong-ui-public/i18n": "workspace:^",
     "@kong/design-tokens": "1.12.11",
-<<<<<<< HEAD
-    "@kong/kongponents": "9.0.0-pr.2151.f7e32344.0",
-=======
-    "@kong/kongponents": "9.0.0-alpha.146",
+    "@kong/kongponents": "9.0.0-pr.2151.1327ffe2.0",
     "@types/lodash-es": "^4.17.12",
->>>>>>> 05caca4c
     "axios": "^1.6.8",
     "vue": "^3.4.25",
     "vue-router": "^4.3.2"
