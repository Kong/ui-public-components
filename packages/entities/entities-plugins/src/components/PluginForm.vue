--- conflicted
+++ resolved
@@ -104,12 +104,7 @@
       :close-on-blur="false"
       data-testid="form-view-configuration-slideout"
       :has-overlay="false"
-<<<<<<< HEAD
-=======
-      :is-visible="isToggled"
       :offset-top="60"
-      prevent-close-on-blur
->>>>>>> 65431a45
       :title="t('view_configuration.title')"
       :visible="isToggled"
       @close="toggle"
