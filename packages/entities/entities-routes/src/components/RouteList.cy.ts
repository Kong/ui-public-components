// Cypress component test spec file
import RouteList from './RouteList.vue'
import type { FetcherResponse } from '@kong-ui-public/entities-shared'
import type { FetcherRawResponse } from '../../fixtures/mockData'
import {
  paginate,
  routes,
  routes100,
} from '../../fixtures/mockData'
import type { KongManagerRouteListConfig, KonnectRouteListConfig } from '../types'
import type { Router } from 'vue-router'
import { createMemoryHistory, createRouter } from 'vue-router'
import { v4 as uuidv4 } from 'uuid'

const viewRoute = 'view-route'
const editRoute = 'edit-route'
const createRoute = 'create-route'

const baseConfigKonnect: KonnectRouteListConfig = {
  app: 'konnect',
  controlPlaneId: '1234-abcd-ilove-cats',
  apiBaseUrl: '/us/konnect-v2',
  createRoute,
  getViewRoute: () => viewRoute,
  getEditRoute: () => editRoute,
}

const baseConfigKM: KongManagerRouteListConfig = {
  app: 'kongManager',
  workspace: 'default',
  apiBaseUrl: '/kong-manager',
  isExactMatch: false,
  filterSchema: {},
  createRoute,
  getViewRoute: () => viewRoute,
  getEditRoute: () => editRoute,
}

describe('<RouteList />', () => {
  beforeEach(() => {
    cy.on('uncaught:exception', err => !err.message.includes('ResizeObserver loop limit exceeded'))
  })

  describe('actions', () => {
    // Create a new router instance for each test
    let router: Router

    beforeEach(() => {
      // Initialize a new router before each test
      router = createRouter({
        routes: [
          { path: '/', name: 'list-route', component: { template: '<div>ListPage</div>' } },
          { path: `/${viewRoute}`, name: viewRoute, component: { template: '<div>DetailPage</div>' } },
        ],
        history: createMemoryHistory(),
      })

      // Mock data for each test in this block; doesn't matter if we use KM or Konnect
      cy.intercept(
        {
          method: 'GET',
          url: `${baseConfigKonnect.apiBaseUrl}/v2/control-planes/${baseConfigKonnect.controlPlaneId}/core-entities/routes*`,
        },
        {
          statusCode: 200,
          body: routes,
        },
      )
    })

    it('should always show the Copy ID action', () => {
      cy.mount(RouteList, {
        props: {
          cacheIdentifier: `route-list-${uuidv4()}`,
          config: baseConfigKonnect,
          canCreate: () => {},
          canEdit: () => {},
          canDelete: () => {},
          canRetrieve: () => {},
        },
      })

      cy.getTestId('dropdown-trigger').eq(0).click()
      cy.getTestId('action-entity-copy-id').should('be.visible')
    })

    for (const expected of [false, true]) {
      describe(`${expected ? 'allowed' : 'denied'}`, () => {
        it(`should ${expected ? 'allow' : 'prevent'} row click if canRetrieve evaluates to ${expected}`, () => {
          expect(router.currentRoute.value.fullPath).not.to.include(viewRoute)

          cy.mount(RouteList, {
            props: {
              cacheIdentifier: `route-list-${uuidv4()}`,
              config: baseConfigKonnect,
              canCreate: () => {},
              canEdit: () => {},
              canDelete: () => {},
              canRetrieve: () => expected,
            },
            router,
          })

          // eslint-disable-next-line cypress/unsafe-to-chain-command
          cy.get('table tbody td').eq(0).click().then(() => {
            if (expected) {
              expect(router.currentRoute.value.fullPath).to.include(viewRoute)
            } else {
              expect(router.currentRoute.value.fullPath).not.to.include(viewRoute)
            }
          })
        })

        it(`should ${expected ? 'show' : 'hide'} the View Details action if canRetrieve evaluates to ${expected}`, () => {
          cy.mount(RouteList, {
            props: {
              cacheIdentifier: `route-list-${uuidv4()}`,
              config: baseConfigKonnect,
              canCreate: () => {},
              canEdit: () => {},
              canDelete: () => {},
              canRetrieve: () => expected,
            },
          })

          cy.getTestId('dropdown-trigger').eq(0).click()
          cy.getTestId('action-entity-view').should(`${!expected ? 'not.' : ''}exist`)
        })

        it(`should ${expected ? '' : 'not'} include the Edit action if canEdit evaluates to ${expected}`, () => {
          cy.mount(RouteList, {
            props: {
              cacheIdentifier: `route-list-${uuidv4()}`,
              config: baseConfigKonnect,
              canCreate: () => {},
              canEdit: () => expected,
              canDelete: () => {},
              canRetrieve: () => {},
            },
          })

          cy.getTestId('dropdown-trigger').eq(0).click()
          cy.getTestId('action-entity-edit').should(`${expected ? '' : 'not.'}exist`)
        })

        it(`should ${expected ? '' : 'not'} include the Delete action if canDelete evaluates to ${expected}`, () => {
          cy.mount(RouteList, {
            props: {
              cacheIdentifier: `route-list-${uuidv4()}`,
              config: baseConfigKonnect,
              canCreate: () => {},
              canEdit: () => {},
              canDelete: () => expected,
              canRetrieve: () => {},
            },
          })

          cy.getTestId('dropdown-trigger').eq(0).click()
          cy.getTestId('action-entity-delete').should(`${expected ? '' : 'not.'}exist`)
        })
      })
    }
  })

  describe('Kong Manager', () => {
    const interceptKM = (params?: {
      mockData?: FetcherRawResponse;
      alias?: string;
    }) => {
      cy.intercept(
        {
          method: 'GET',
          url: `${baseConfigKM.apiBaseUrl}/${baseConfigKM.workspace}/routes*`,
        },
        {
          statusCode: 200,
          body: params?.mockData ?? {
            data: [],
            total: 0,
          },
        },
      ).as(params?.alias ?? 'getRoutes')
    }

    const interceptKMMultiPage = (params?: {
      mockData?: FetcherRawResponse[];
      alias?: string;
    }) => {
      cy.intercept(
        {
          method: 'GET',
          url: `${baseConfigKM.apiBaseUrl}/${baseConfigKM.workspace}/routes*`,
        },
        (req) => {
          const size = req.query.size ? Number(req.query.size) : 30
          const offset = req.query.offset ? Number(req.query.offset) : 0

          req.reply({
            statusCode: 200,
            body: paginate(params?.mockData ?? [], size, offset),
          })
        },
      ).as(params?.alias ?? 'getRoutesMultiPage')
    }

    it('should show empty state and create route cta', () => {
      interceptKM()

      cy.mount(RouteList, {
        props: {
          cacheIdentifier: `route-list-${uuidv4()}`,
          config: baseConfigKM,
          canCreate: () => true,
          canEdit: () => {},
          canDelete: () => {},
          canRetrieve: () => {},
        },
      })

      cy.wait('@getRoutes')
      cy.get('.kong-ui-entities-routes-list').should('be.visible')
      cy.get('.k-table-empty-state').should('be.visible')
      cy.get('.k-table-empty-state .k-empty-state-cta .k-button').should('be.visible')
    })

    it('should hide empty state and create route cta if user can not create', () => {
      interceptKM()

      cy.mount(RouteList, {
        props: {
          cacheIdentifier: `route-list-${uuidv4()}`,
          config: baseConfigKM,
          canCreate: () => false,
          canEdit: () => {},
          canDelete: () => {},
          canRetrieve: () => {},
        },
      })

      cy.wait('@getRoutes')
      cy.get('.kong-ui-entities-routes-list').should('be.visible')
      cy.get('.k-table-empty-state').should('be.visible')
      cy.get('.k-table-empty-state .k-empty-state-cta .k-button').should('not.exist')
    })

    it('should handle error state', () => {
      const testHandleErrorRequest = (message?: string) => {
        cy.intercept(
          {
            method: 'GET',
            url: `${baseConfigKM.apiBaseUrl}/${baseConfigKM.workspace}/routes*`,
          },
          {
            statusCode: 500,
            body: message ? { message } : {},
          },
        ).as('getRoutes')

        cy.mount(RouteList, {
          props: {
            cacheIdentifier: `route-list-${uuidv4()}`,
            config: baseConfigKM,
            canCreate: () => {},
            canEdit: () => {},
            canDelete: () => {},
            canRetrieve: () => {},
          },
        })

        cy.wait('@getRoutes')
        cy.get('.kong-ui-entities-routes-list').should('be.visible')
        cy.get('.k-table-error-state').should('be.visible')
        if (message) {
          cy.get('.k-table-error-state .k-empty-state-message').should('contain.text', message)
        }
      }

      testHandleErrorRequest()
      testHandleErrorRequest('Custom error message')
    })

    it('should show route items', () => {
      interceptKM({
        mockData: routes,
      })

      cy.mount(RouteList, {
        props: {
          cacheIdentifier: `route-list-${uuidv4()}`,
          config: baseConfigKM,
          canCreate: () => {},
          canEdit: () => {},
          canDelete: () => {},
          canRetrieve: () => {},
        },
      })

      cy.wait('@getRoutes')
      cy.get('.kong-ui-entities-routes-list tr[data-testid="route-1"]').should(
        'exist',
      )
      cy.get('.kong-ui-entities-routes-list tr[data-testid="route-2"]').should(
        'exist',
      )
    })

    it('should allow switching between pages', () => {
      interceptKMMultiPage({
        mockData: routes100,
      })

      cy.mount(RouteList, {
        props: {
          cacheIdentifier: `route-list-${uuidv4()}`,
          config: baseConfigKM,
          canCreate: () => {},
          canEdit: () => {},
          canDelete: () => {},
          canRetrieve: () => {},
        },
      })

      const l = '.kong-ui-entities-routes-list'
      const p = '[data-testid="k-table-pagination"]'

      cy.wait('@getRoutesMultiPage')

      // Page #1
      cy.get(`${l} tbody tr`).should('have.length', 30)
      cy.get(`${l} tbody tr[data-testid="route-1"]`).should('exist')
      cy.get(`${l} tbody tr[data-testid="route-2"]`).should('exist')
      cy.get(`${l} tbody tr[data-testid="route-29"]`).should('exist')
      cy.get(`${l} tbody tr[data-testid="route-30"]`).should('exist')

      cy.get(`${l} ${p}`).should('exist')
      cy.get(`${l} ${p} [data-testid="prev-btn"]`).should(
        'have.class',
        'disabled',
      )
      cy.get(`${l} ${p} [data-testid="next-btn"]`)
        .should('not.have.class', 'disabled')
        .click() // next page

      cy.wait('@getRoutesMultiPage')

      // Page #2
      cy.get(`${l} tbody tr`).should('have.length', 30)
      cy.get(`${l} tbody tr[data-testid="route-31"]`).should('exist')
      cy.get(`${l} tbody tr[data-testid="route-32"]`).should('exist')
      cy.get(`${l} tbody tr[data-testid="route-59"]`).should('exist')
      cy.get(`${l} tbody tr[data-testid="route-60"]`).should('exist')

      cy.get(`${l} ${p} [data-testid="prev-btn"]`).should(
        'not.have.class',
        'disabled',
      )
      cy.get(`${l} ${p} [data-testid="next-btn"]`)
        .should('not.have.class', 'disabled')
        .click() // next page

      cy.wait('@getRoutesMultiPage')

      cy.get(`${l} ${p} [data-testid="next-btn"]`)
        .should('not.have.class', 'disabled')
        .click() // next page

      // Page #4
      cy.get(`${l} tbody tr`).should('have.length', 10)
      cy.get(`${l} tbody tr[data-testid="route-91"]`).should('exist')
      cy.get(`${l} tbody tr[data-testid="route-92"]`).should('exist')
      cy.get(`${l} tbody tr[data-testid="route-99"]`).should('exist')
      cy.get(`${l} tbody tr[data-testid="route-100"]`).should('exist')

      cy.get(`${l} ${p} [data-testid="prev-btn"]`).should(
        'not.have.class',
        'disabled',
      )
      cy.get(`${l} ${p} [data-testid="next-btn"]`).should(
        'have.class',
        'disabled',
      )
    })

    it('should allow picking different page sizes and persist the preference', () => {
      interceptKMMultiPage({
        mockData: routes100,
      })

      cy.mount(RouteList, {
        props: {
          cacheIdentifier: `route-list-${uuidv4()}`,
          config: baseConfigKM,
          canCreate: () => {},
          canEdit: () => {},
          canDelete: () => {},
          canRetrieve: () => {},
        },
      })
        .then(({ wrapper }) => wrapper)
        .as('vueWrapper')

      const l = '.kong-ui-entities-routes-list'
      const p = '[data-testid="k-table-pagination"]'

      cy.wait('@getRoutesMultiPage')

      cy.get(`${l} tbody tr`).should('have.length', 30)
      cy.get(`${l} tbody tr[data-testid="route-1"]`).should('exist')
      cy.get(`${l} tbody tr[data-testid="route-2"]`).should('exist')
      cy.get(`${l} tbody tr[data-testid="route-29"]`).should('exist')
      cy.get(`${l} tbody tr[data-testid="route-30"]`).should('exist')

      cy.get(`${l} ${p} [data-testid="page-size-dropdown"]`).should(
        'contain.text',
        '30 items per page',
      )
      cy.get(`${l} ${p} [data-testid="page-size-dropdown"]`).click()
      cy.get(
        `${l} ${p} [data-testid="page-size-dropdown"] [value="15"]`,
      ).click()

      cy.wait('@getRoutesMultiPage')

      cy.get(`${l} tbody tr`).should('have.length', 15)
      cy.get(`${l} tbody tr[data-testid="route-1"]`).should('exist')
      cy.get(`${l} tbody tr[data-testid="route-2"]`).should('exist')
      cy.get(`${l} tbody tr[data-testid="route-14"]`).should('exist')
      cy.get(`${l} tbody tr[data-testid="route-15"]`).should('exist')

      // Unmount and mount
      cy.get('@vueWrapper').then((wrapper: any) => wrapper.unmount())
      cy.mount(RouteList, {
        props: {
          cacheIdentifier: `route-list-${uuidv4()}`,
          config: baseConfigKM,
          canCreate: () => {},
          canEdit: () => {},
          canDelete: () => {},
          canRetrieve: () => {},
        },
      })

      cy.wait('@getRoutesMultiPage')

      cy.get(`${l} tbody tr`).should('have.length', 15)
      cy.get(`${l} tbody tr[data-testid="route-1"]`).should('exist')
      cy.get(`${l} tbody tr[data-testid="route-2"]`).should('exist')
      cy.get(`${l} tbody tr[data-testid="route-14"]`).should('exist')
      cy.get(`${l} tbody tr[data-testid="route-15"]`).should('exist')

      cy.get(`${l} ${p} [data-testid="page-size-dropdown"]`).should(
        'contain.text',
        '15 items per page',
      )
      cy.get(`${l} ${p} [data-testid="page-size-dropdown"]`).click()
      cy.get(
        `${l} ${p} [data-testid="page-size-dropdown"] [value="50"]`,
      ).click()

      cy.wait('@getRoutesMultiPage')

      cy.get(`${l} tbody tr`).should('have.length', 50)
      cy.get(`${l} tbody tr[data-testid="route-1"]`).should('exist')
      cy.get(`${l} tbody tr[data-testid="route-2"]`).should('exist')
      cy.get(`${l} tbody tr[data-testid="route-49"]`).should('exist')
      cy.get(`${l} tbody tr[data-testid="route-50"]`).should('exist')

      cy.get(`${l} ${p} [data-testid="page-size-dropdown"]`).should(
        'contain.text',
        '50 items per page',
      )
    })
  })

  describe('Konnect', () => {
    const interceptKonnect = (params?: {
      mockData?: FetcherResponse;
      alias?: string;
    }) => {
      cy.intercept(
        {
          method: 'GET',
          url: `${baseConfigKonnect.apiBaseUrl}/v2/control-planes/${baseConfigKonnect.controlPlaneId}/core-entities/routes*`,
        },
        {
          statusCode: 200,
          body: params?.mockData ?? {
            data: [],
            total: 0,
          },
        },
      ).as(params?.alias ?? 'getRoutes')
    }

    const interceptKonnectMultiPage = (params?: {
      mockData?: FetcherRawResponse[];
      alias?: string;
    }) => {
      cy.intercept(
        {
          method: 'GET',
          url: `${baseConfigKonnect.apiBaseUrl}/v2/control-planes/${baseConfigKonnect.controlPlaneId}/core-entities/routes*`,
        },
        (req) => {
          const size = req.query.size ? Number(req.query.size) : 30
          const offset = req.query.offset ? Number(req.query.offset) : 0

          req.reply({
            statusCode: 200,
            body: paginate(params?.mockData ?? [], size, offset),
          })
        },
      ).as(params?.alias ?? 'getRoutesMultiPage')
    }

    it('should show empty state and create route cta', () => {
      interceptKonnect()

      cy.mount(RouteList, {
        props: {
          cacheIdentifier: `route-list-${uuidv4()}`,
          config: baseConfigKonnect,
          canCreate: () => true,
          canEdit: () => {},
          canDelete: () => {},
          canRetrieve: () => {},
        },
      })

      cy.wait('@getRoutes')
      cy.get('.kong-ui-entities-routes-list').should('be.visible')
      cy.get('.k-table-empty-state').should('be.visible')
      cy.get('.k-table-empty-state .k-empty-state-cta .k-button').should('be.visible')
    })

    it('should hide empty state and create route cta if user can not create', () => {
      interceptKonnect()

      cy.mount(RouteList, {
        props: {
          cacheIdentifier: `route-list-${uuidv4()}`,
          config: baseConfigKonnect,
          canCreate: () => false,
          canEdit: () => {},
          canDelete: () => {},
          canRetrieve: () => {},
        },
      })

      cy.wait('@getRoutes')
      cy.get('.kong-ui-entities-routes-list').should('be.visible')
      cy.get('.k-table-empty-state').should('be.visible')
      cy.get('.k-table-empty-state .k-empty-state-cta .k-button').should('not.exist')
    })

    it('should handle error state', () => {
<<<<<<< HEAD
      cy.intercept(
        {
          method: 'GET',
          url: `${baseConfigKonnect.apiBaseUrl}/v2/control-planes/${baseConfigKonnect.controlPlaneId}/core-entities/routes*`,
        },
        {
          statusCode: 500,
          body: {},
        },
      ).as('getRoutes')
=======
      const testHandleErrorRequest = (message?: string) => {
        cy.intercept(
          {
            method: 'GET',
            url: `${baseConfigKonnect.apiBaseUrl}/api/runtime_groups/${baseConfigKonnect.controlPlaneId}/routes*`,
          },
          {
            statusCode: 500,
            body: message ? { message } : {},
          },
        ).as('getRoutes')

        cy.mount(RouteList, {
          props: {
            cacheIdentifier: `route-list-${uuidv4()}`,
            config: baseConfigKonnect,
            canCreate: () => {},
            canEdit: () => {},
            canDelete: () => {},
            canRetrieve: () => {},
          },
        })
>>>>>>> cf74f83d

        cy.wait('@getRoutes')
        cy.get('.kong-ui-entities-routes-list').should('be.visible')
        cy.get('.k-table-error-state').should('be.visible')
        if (message) {
          cy.get('.k-table-error-state .k-empty-state-message').should('contain.text', message)
        }
      }

      testHandleErrorRequest()
      testHandleErrorRequest('Custom error message')
    })

    it('should show route items', () => {
      interceptKonnect({
        mockData: routes,
      })

      cy.mount(RouteList, {
        props: {
          cacheIdentifier: `route-list-${uuidv4()}`,
          config: baseConfigKonnect,
          canCreate: () => {},
          canEdit: () => {},
          canDelete: () => {},
          canRetrieve: () => {},
        },
      })

      cy.wait('@getRoutes')
      cy.get('.kong-ui-entities-routes-list tr[data-testid="route-1"]').should(
        'exist',
      )
      cy.get('.kong-ui-entities-routes-list tr[data-testid="route-2"]').should(
        'exist',
      )
    })

    it('should allow switching between pages', () => {
      interceptKonnectMultiPage({
        mockData: routes100,
      })

      cy.mount(RouteList, {
        props: {
          cacheIdentifier: `route-list-${uuidv4()}`,
          config: baseConfigKonnect,
          canCreate: () => {},
          canEdit: () => {},
          canDelete: () => {},
          canRetrieve: () => {},
        },
      })

      const l = '.kong-ui-entities-routes-list'
      const p = '[data-testid="k-table-pagination"]'

      cy.wait('@getRoutesMultiPage')

      // Page #1
      cy.get(`${l} tbody tr`).should('have.length', 30)
      cy.get(`${l} tbody tr[data-testid="route-1"]`).should('exist')
      cy.get(`${l} tbody tr[data-testid="route-2"]`).should('exist')
      cy.get(`${l} tbody tr[data-testid="route-29"]`).should('exist')
      cy.get(`${l} tbody tr[data-testid="route-30"]`).should('exist')

      cy.get(`${l} ${p}`).should('exist')
      cy.get(`${l} ${p} [data-testid="prev-btn"]`).should(
        'have.class',
        'disabled',
      )
      cy.get(`${l} ${p} [data-testid="next-btn"]`)
        .should('not.have.class', 'disabled')
        .click() // next page

      cy.wait('@getRoutesMultiPage')

      // Page #2
      cy.get(`${l} tbody tr`).should('have.length', 30)
      cy.get(`${l} tbody tr[data-testid="route-31"]`).should('exist')
      cy.get(`${l} tbody tr[data-testid="route-32"]`).should('exist')
      cy.get(`${l} tbody tr[data-testid="route-59"]`).should('exist')
      cy.get(`${l} tbody tr[data-testid="route-60"]`).should('exist')

      cy.get(`${l} ${p} [data-testid="prev-btn"]`).should(
        'not.have.class',
        'disabled',
      )
      cy.get(`${l} ${p} [data-testid="next-btn"]`)
        .should('not.have.class', 'disabled')
        .click() // next page

      cy.wait('@getRoutesMultiPage')

      cy.get(`${l} ${p} [data-testid="next-btn"]`)
        .should('not.have.class', 'disabled')
        .click() // next page

      // Page #4
      cy.get(`${l} tbody tr`).should('have.length', 10)
      cy.get(`${l} tbody tr[data-testid="route-91"]`).should('exist')
      cy.get(`${l} tbody tr[data-testid="route-92"]`).should('exist')
      cy.get(`${l} tbody tr[data-testid="route-99"]`).should('exist')
      cy.get(`${l} tbody tr[data-testid="route-100"]`).should('exist')

      cy.get(`${l} ${p} [data-testid="prev-btn"]`).should(
        'not.have.class',
        'disabled',
      )
      cy.get(`${l} ${p} [data-testid="next-btn"]`).should(
        'have.class',
        'disabled',
      )
    })

    it('should allow picking different page sizes and persist the preference', () => {
      interceptKonnectMultiPage({
        mockData: routes100,
      })

      cy.mount(RouteList, {
        props: {
          cacheIdentifier: `route-list-${uuidv4()}`,
          config: baseConfigKonnect,
          canCreate: () => {},
          canEdit: () => {},
          canDelete: () => {},
          canRetrieve: () => {},
        },
      })
        .then(({ wrapper }) => wrapper)
        .as('vueWrapper')

      const l = '.kong-ui-entities-routes-list'
      const p = '[data-testid="k-table-pagination"]'

      cy.wait('@getRoutesMultiPage')

      cy.get(`${l} tbody tr`).should('have.length', 30)
      cy.get(`${l} tbody tr[data-testid="route-1"]`).should('exist')
      cy.get(`${l} tbody tr[data-testid="route-2"]`).should('exist')
      cy.get(`${l} tbody tr[data-testid="route-29"]`).should('exist')
      cy.get(`${l} tbody tr[data-testid="route-30"]`).should('exist')

      cy.get(`${l} ${p} [data-testid="page-size-dropdown"]`).should(
        'contain.text',
        '30 items per page',
      )
      cy.get(`${l} ${p} [data-testid="page-size-dropdown"]`).click()
      cy.get(
        `${l} ${p} [data-testid="page-size-dropdown"] [value="15"]`,
      ).click()

      cy.wait('@getRoutesMultiPage')

      cy.get(`${l} tbody tr`).should('have.length', 15)
      cy.get(`${l} tbody tr[data-testid="route-1"]`).should('exist')
      cy.get(`${l} tbody tr[data-testid="route-2"]`).should('exist')
      cy.get(`${l} tbody tr[data-testid="route-14"]`).should('exist')
      cy.get(`${l} tbody tr[data-testid="route-15"]`).should('exist')

      // Unmount and mount
      cy.get('@vueWrapper').then((wrapper: any) => wrapper.unmount())
      cy.mount(RouteList, {
        props: {
          cacheIdentifier: `route-list-${uuidv4()}`,
          config: baseConfigKonnect,
          canCreate: () => {},
          canEdit: () => {},
          canDelete: () => {},
          canRetrieve: () => {},
        },
      })

      cy.wait('@getRoutesMultiPage')

      cy.get(`${l} tbody tr`).should('have.length', 15)
      cy.get(`${l} tbody tr[data-testid="route-1"]`).should('exist')
      cy.get(`${l} tbody tr[data-testid="route-2"]`).should('exist')
      cy.get(`${l} tbody tr[data-testid="route-14"]`).should('exist')
      cy.get(`${l} tbody tr[data-testid="route-15"]`).should('exist')

      cy.get(`${l} ${p} [data-testid="page-size-dropdown"]`).should(
        'contain.text',
        '15 items per page',
      )
      cy.get(`${l} ${p} [data-testid="page-size-dropdown"]`).click()
      cy.get(
        `${l} ${p} [data-testid="page-size-dropdown"] [value="50"]`,
      ).click()

      cy.wait('@getRoutesMultiPage')

      cy.get(`${l} tbody tr`).should('have.length', 50)
      cy.get(`${l} tbody tr[data-testid="route-1"]`).should('exist')
      cy.get(`${l} tbody tr[data-testid="route-2"]`).should('exist')
      cy.get(`${l} tbody tr[data-testid="route-49"]`).should('exist')
      cy.get(`${l} tbody tr[data-testid="route-50"]`).should('exist')

      cy.get(`${l} ${p} [data-testid="page-size-dropdown"]`).should(
        'contain.text',
        '50 items per page',
      )
    })
  })
})<|MERGE_RESOLUTION|>--- conflicted
+++ resolved
@@ -554,23 +554,11 @@
     })
 
     it('should handle error state', () => {
-<<<<<<< HEAD
-      cy.intercept(
-        {
-          method: 'GET',
-          url: `${baseConfigKonnect.apiBaseUrl}/v2/control-planes/${baseConfigKonnect.controlPlaneId}/core-entities/routes*`,
-        },
-        {
-          statusCode: 500,
-          body: {},
-        },
-      ).as('getRoutes')
-=======
       const testHandleErrorRequest = (message?: string) => {
         cy.intercept(
           {
             method: 'GET',
-            url: `${baseConfigKonnect.apiBaseUrl}/api/runtime_groups/${baseConfigKonnect.controlPlaneId}/routes*`,
+            url: `${baseConfigKonnect.apiBaseUrl}/v2/control-planes/${baseConfigKonnect.controlPlaneId}/core-entities/routes*`,
           },
           {
             statusCode: 500,
@@ -588,7 +576,6 @@
             canRetrieve: () => {},
           },
         })
->>>>>>> cf74f83d
 
         cy.wait('@getRoutes')
         cy.get('.kong-ui-entities-routes-list').should('be.visible')
