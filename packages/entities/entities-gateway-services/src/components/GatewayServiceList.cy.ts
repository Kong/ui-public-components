// Cypress component test spec file
import type { FetcherResponse } from '@kong-ui-public/entities-shared'
import type { Router } from 'vue-router'
import { createMemoryHistory, createRouter } from 'vue-router'
import type { KongManagerGatewayServiceListConfig, KonnectGatewayServiceListConfig } from '../types'
import type { FetcherRawResponse } from '../../fixtures/mockData'
import {
  paginate,
  gatewayServices,
  gatewayServices100,
} from '../../fixtures/mockData'
import GatewayServiceList from './GatewayServiceList.vue'
import { v4 as uuidv4 } from 'uuid'

describe('<GatewayServiceList />', () => {
  const viewRoute = 'view-gateway-service'
  const editRoute = 'edit-gateway-service'
  const createRoute = 'create-gateway-service'

  const baseConfigKM: KongManagerGatewayServiceListConfig = {
    app: 'kongManager',
    workspace: 'default',
    apiBaseUrl: '/kong-manager',
    isExactMatch: false,
    filterSchema: {},
    createRoute,
    getViewRoute: () => viewRoute,
    getEditRoute: () => editRoute,
  }

  const baseConfigKonnect: KonnectGatewayServiceListConfig = {
    app: 'konnect',
    controlPlaneId: '1234-abcd-ilove-cats',
    apiBaseUrl: '/us/konnect-v2',
    createRoute,
    getViewRoute: () => viewRoute,
    getEditRoute: () => editRoute,
  }

  beforeEach(() => {
    cy.on('uncaught:exception', err => !err.message.includes('ResizeObserver loop limit exceeded'))
  })

  describe('actions', () => {
    // Create a new router instance for each test
    let router: Router

    beforeEach(() => {
      // Initialize a new router before each test
      router = createRouter({
        routes: [
          { path: '/', name: 'list-gateway-services', component: { template: '<div>ListPage</div>' } },
          { path: `/${viewRoute}`, name: viewRoute, component: { template: '<div>DetailPage</div>' } },
        ],
        history: createMemoryHistory(),
      })

      // Mock data for each test in this block; doesn't matter if we use KM or Konnect
      cy.intercept(
        {
          method: 'GET',
          url: `${baseConfigKonnect.apiBaseUrl}/v2/control-planes/${baseConfigKonnect.controlPlaneId}/core-entities/services*`,
        },
        {
          statusCode: 200,
          body: gatewayServices,
        },
      )
    })

    it('should always show the Copy ID action', () => {
      cy.mount(GatewayServiceList, {
        props: {
          cacheIdentifier: `gateway-service-list-${uuidv4()}`,
          config: baseConfigKonnect,
          canCreate: () => { },
          canEdit: () => { },
          canDelete: () => { },
          canRetrieve: () => { },
        },
      })

      cy.getTestId('dropdown-trigger').eq(0).click()
      cy.getTestId('action-entity-copy-id').should('be.visible')
    })

    for (const expected of [false, true]) {
      describe(`${expected ? 'allowed' : 'denied'}`, () => {
        it(`should ${expected ? 'allow' : 'prevent'} row click if canRetrieve evaluates to ${expected}`, () => {
          expect(router.currentRoute.value.fullPath).not.to.include(viewRoute)

          cy.mount(GatewayServiceList, {
            props: {
              cacheIdentifier: `gateway-service-list-${uuidv4()}`,
              config: baseConfigKonnect,
              canCreate: () => { },
              canEdit: () => { },
              canDelete: () => { },
              canRetrieve: () => expected,
            },
            router,
          })

          // eslint-disable-next-line cypress/unsafe-to-chain-command
          cy.get('table tbody td').eq(0).click().then(() => {
            if (expected) {
              expect(router.currentRoute.value.fullPath).to.include(viewRoute)
            } else {
              expect(router.currentRoute.value.fullPath).not.to.include(viewRoute)
            }
          })
        })

        it(`should ${expected ? 'allow' : 'prevent'} status toggle if canEdit evaluates to ${expected}`, () => {
          cy.mount(GatewayServiceList, {
            props: {
              cacheIdentifier: `gateway-service-list-${uuidv4()}`,
              config: baseConfigKonnect,
              canCreate: () => { },
              canEdit: () => expected,
              canDelete: () => { },
              canRetrieve: () => { },
            },
            router,
          })

          cy.get('table tbody td .k-input-switch input').eq(0).should(`${expected ? 'not.' : ''}be.disabled`)
        })

        it(`should ${expected ? 'show' : 'hide'} the View Details action if canRetrieve evaluates to ${expected}`, () => {
          cy.mount(GatewayServiceList, {
            props: {
              cacheIdentifier: `gateway-service-list-${uuidv4()}`,
              config: baseConfigKonnect,
              canCreate: () => { },
              canEdit: () => { },
              canDelete: () => { },
              canRetrieve: () => expected,
            },
          })

          cy.getTestId('dropdown-trigger').eq(0).click()
          cy.getTestId('action-entity-view').should(`${!expected ? 'not.' : ''}exist`)
        })

        it(`should ${expected ? '' : 'not'} include the Edit action if canEdit evaluates to ${expected}`, () => {
          cy.mount(GatewayServiceList, {
            props: {
              cacheIdentifier: `gateway-service-list-${uuidv4()}`,
              config: baseConfigKonnect,
              canCreate: () => { },
              canEdit: () => expected,
              canDelete: () => { },
              canRetrieve: () => { },
            },
          })

          cy.getTestId('dropdown-trigger').eq(0).click()
          cy.getTestId('action-entity-edit').should(`${expected ? '' : 'not.'}exist`)
        })

        it(`should ${expected ? '' : 'not'} include the Delete action if canDelete evaluates to ${expected}`, () => {
          cy.mount(GatewayServiceList, {
            props: {
              cacheIdentifier: `gateway-service-list-${uuidv4()}`,
              config: baseConfigKonnect,
              canCreate: () => { },
              canEdit: () => { },
              canDelete: () => expected,
              canRetrieve: () => { },
            },
          })

          cy.getTestId('dropdown-trigger').eq(0).click()
          cy.getTestId('action-entity-delete').should(`${expected ? '' : 'not.'}exist`)
        })
      })
    }
  })

  describe('Kong Manager', () => {
    const interceptKM = (params?: {
      mockData?: FetcherRawResponse
      alias?: string
    }) => {
      cy.intercept(
        {
          method: 'GET',
          url: `${baseConfigKM.apiBaseUrl}/${baseConfigKM.workspace}/services*`,
        },
        {
          statusCode: 200,
          body: params?.mockData ?? {
            data: [],
            total: 0,
          },
        },
      ).as(params?.alias ?? 'getGatewayServices')
    }

    const interceptKMMultiPage = (params?: {
      mockData?: FetcherRawResponse[]
      alias?: string
    }) => {
      cy.intercept(
        {
          method: 'GET',
          url: `${baseConfigKM.apiBaseUrl}/${baseConfigKM.workspace}/services*`,
        },
        (req) => {
          const size = req.query.size ? Number(req.query.size) : 30
          const offset = req.query.offset ? Number(req.query.offset) : 0

          req.reply({
            statusCode: 200,
            body: paginate(params?.mockData ?? [], size, offset),
          })
        },
      ).as(params?.alias ?? 'getGatewayServicesMultiPage')
    }

    it('should show empty state and create gateway service cta', () => {
      interceptKM()

      cy.mount(GatewayServiceList, {
        props: {
          cacheIdentifier: `gateway-service-list-${uuidv4()}`,
          config: baseConfigKM,
          canCreate: () => true,
          canEdit: () => { },
          canDelete: () => { },
          canRetrieve: () => { },
        },
      })

      cy.wait('@getGatewayServices')
      cy.get('.kong-ui-entities-gateway-services-list').should('be.visible')
      cy.get('.k-table-empty-state').should('be.visible')
      cy.get('.k-table-empty-state .k-empty-state-cta .k-button').should('be.visible')
    })

    it('should hide empty state and create gateway service cta if user can not create', () => {
      interceptKM()

      cy.mount(GatewayServiceList, {
        props: {
          cacheIdentifier: `gateway-service-list-${uuidv4()}`,
          config: baseConfigKM,
          canCreate: () => false,
          canEdit: () => { },
          canDelete: () => { },
          canRetrieve: () => { },
        },
      })

      cy.wait('@getGatewayServices')
      cy.get('.kong-ui-entities-gateway-services-list').should('be.visible')
      cy.get('.k-table-empty-state').should('be.visible')
      cy.get('.k-table-empty-state .k-empty-state-cta .k-button').should('not.exist')
    })

    it('should handle error state', () => {
      const testHandleErrorRequest = (message?: string) => {
        cy.intercept(
          {
            method: 'GET',
            url: `${baseConfigKM.apiBaseUrl}/${baseConfigKM.workspace}/services*`,
          },
          {
            statusCode: 500,
            body: message ? { message } : {},
          },
        ).as('getGatewayServices')

        cy.mount(GatewayServiceList, {
          props: {
            cacheIdentifier: `gateway-service-list-${uuidv4()}`,
            config: baseConfigKM,
            canCreate: () => { },
            canEdit: () => { },
            canDelete: () => { },
            canRetrieve: () => { },
          },
        })

        cy.wait('@getGatewayServices')
        cy.get('.kong-ui-entities-gateway-services-list').should('be.visible')
        cy.get('.k-table-error-state').should('be.visible')
        if (message) {
          cy.get('.k-table-error-state .k-empty-state-message').should('contain.text', message)
        }
      }

      testHandleErrorRequest()
      testHandleErrorRequest('Custom error message')
    })

    it('should show gateway service items', () => {
      interceptKM({
        mockData: gatewayServices,
      })

      cy.mount(GatewayServiceList, {
        props: {
          cacheIdentifier: `gateway-service-list-${uuidv4()}`,
          config: baseConfigKM,
          canCreate: () => { },
          canEdit: () => { },
          canDelete: () => { },
          canRetrieve: () => { },
        },
      })

      cy.wait('@getGatewayServices')
      cy.get('.kong-ui-entities-gateway-services-list tr[data-testid="gateway-service-1"]').should(
        'exist',
      )
      cy.get('.kong-ui-entities-gateway-services-list tr[data-testid="gateway-service-2"]').should(
        'exist',
      )
    })

    it('should allow switching between pages', () => {
      interceptKMMultiPage({
        mockData: gatewayServices100,
      })

      cy.mount(GatewayServiceList, {
        props: {
          cacheIdentifier: `gateway-service-list-${uuidv4()}`,
          config: baseConfigKM,
          canCreate: () => { },
          canEdit: () => { },
          canDelete: () => { },
          canRetrieve: () => { },
        },
      })

      const l = '.kong-ui-entities-gateway-services-list'
      const p = '[data-testid="k-table-pagination"]'

      cy.wait('@getGatewayServicesMultiPage')

      // Page #1
      cy.get(`${l} tbody tr`).should('have.length', 30)
      cy.get(`${l} tbody tr[data-testid="gateway-service-1"]`).should('exist')
      cy.get(`${l} tbody tr[data-testid="gateway-service-2"]`).should('exist')
      cy.get(`${l} tbody tr[data-testid="gateway-service-29"]`).should('exist')
      cy.get(`${l} tbody tr[data-testid="gateway-service-30"]`).should('exist')

      cy.get(`${l} ${p}`).should('exist')
      cy.get(`${l} ${p} [data-testid="prev-btn"]`).should(
        'have.class',
        'disabled',
      )
      cy.get(`${l} ${p} [data-testid="next-btn"]`)
        .should('not.have.class', 'disabled')
        .click() // next page

      cy.wait('@getGatewayServicesMultiPage')

      // Page #2
      cy.get(`${l} tbody tr`).should('have.length', 30)
      cy.get(`${l} tbody tr[data-testid="gateway-service-31"]`).should('exist')
      cy.get(`${l} tbody tr[data-testid="gateway-service-32"]`).should('exist')
      cy.get(`${l} tbody tr[data-testid="gateway-service-59"]`).should('exist')
      cy.get(`${l} tbody tr[data-testid="gateway-service-60"]`).should('exist')

      cy.get(`${l} ${p} [data-testid="prev-btn"]`).should(
        'not.have.class',
        'disabled',
      )
      cy.get(`${l} ${p} [data-testid="next-btn"]`)
        .should('not.have.class', 'disabled')
        .click() // next page

      cy.wait('@getGatewayServicesMultiPage')

      cy.get(`${l} ${p} [data-testid="next-btn"]`)
        .should('not.have.class', 'disabled')
        .click() // next page

      // Page #4
      cy.get(`${l} tbody tr`).should('have.length', 10)
      cy.get(`${l} tbody tr[data-testid="gateway-service-91"]`).should('exist')
      cy.get(`${l} tbody tr[data-testid="gateway-service-92"]`).should('exist')
      cy.get(`${l} tbody tr[data-testid="gateway-service-99"]`).should('exist')
      cy.get(`${l} tbody tr[data-testid="gateway-service-100"]`).should('exist')

      cy.get(`${l} ${p} [data-testid="prev-btn"]`).should(
        'not.have.class',
        'disabled',
      )
      cy.get(`${l} ${p} [data-testid="next-btn"]`).should(
        'have.class',
        'disabled',
      )
    })

    it('should allow picking different page sizes and persist the preference', () => {
      interceptKMMultiPage({
        mockData: gatewayServices100,
      })

      cy.mount(GatewayServiceList, {
        props: {
          cacheIdentifier: `gateway-service-list-${uuidv4()}`,
          config: baseConfigKM,
          canCreate: () => { },
          canEdit: () => { },
          canDelete: () => { },
          canRetrieve: () => { },
        },
      })
        .then(({ wrapper }) => wrapper)
        .as('vueWrapper')

      const l = '.kong-ui-entities-gateway-services-list'
      const p = '[data-testid="k-table-pagination"]'

      cy.wait('@getGatewayServicesMultiPage')

      cy.get(`${l} tbody tr`).should('have.length', 30)
      cy.get(`${l} tbody tr[data-testid="gateway-service-1"]`).should('exist')
      cy.get(`${l} tbody tr[data-testid="gateway-service-2"]`).should('exist')
      cy.get(`${l} tbody tr[data-testid="gateway-service-29"]`).should('exist')
      cy.get(`${l} tbody tr[data-testid="gateway-service-30"]`).should('exist')

      cy.get(`${l} ${p} [data-testid="page-size-dropdown"]`).should(
        'contain.text',
        '30 items per page',
      )
      cy.get(`${l} ${p} [data-testid="page-size-dropdown"]`).click()
      cy.get(
        `${l} ${p} [data-testid="page-size-dropdown"] [value="15"]`,
      ).click()

      cy.wait('@getGatewayServicesMultiPage')

      cy.get(`${l} tbody tr`).should('have.length', 15)
      cy.get(`${l} tbody tr[data-testid="gateway-service-1"]`).should('exist')
      cy.get(`${l} tbody tr[data-testid="gateway-service-2"]`).should('exist')
      cy.get(`${l} tbody tr[data-testid="gateway-service-14"]`).should('exist')
      cy.get(`${l} tbody tr[data-testid="gateway-service-15"]`).should('exist')

      // Unmount and mount
      cy.get('@vueWrapper').then((wrapper: any) => wrapper.unmount())
      cy.mount(GatewayServiceList, {
        props: {
          cacheIdentifier: `gateway-service-list-${uuidv4()}`,
          config: baseConfigKM,
          canCreate: () => { },
          canEdit: () => { },
          canDelete: () => { },
          canRetrieve: () => { },
        },
      })

      cy.wait('@getGatewayServicesMultiPage')

      cy.get(`${l} tbody tr`).should('have.length', 15)
      cy.get(`${l} tbody tr[data-testid="gateway-service-1"]`).should('exist')
      cy.get(`${l} tbody tr[data-testid="gateway-service-2"]`).should('exist')
      cy.get(`${l} tbody tr[data-testid="gateway-service-14"]`).should('exist')
      cy.get(`${l} tbody tr[data-testid="gateway-service-15"]`).should('exist')

      cy.get(`${l} ${p} [data-testid="page-size-dropdown"]`).should(
        'contain.text',
        '15 items per page',
      )
      cy.get(`${l} ${p} [data-testid="page-size-dropdown"]`).click()
      cy.get(
        `${l} ${p} [data-testid="page-size-dropdown"] [value="50"]`,
      ).click()

      cy.wait('@getGatewayServicesMultiPage')

      cy.get(`${l} tbody tr`).should('have.length', 50)
      cy.get(`${l} tbody tr[data-testid="gateway-service-1"]`).should('exist')
      cy.get(`${l} tbody tr[data-testid="gateway-service-2"]`).should('exist')
      cy.get(`${l} tbody tr[data-testid="gateway-service-49"]`).should('exist')
      cy.get(`${l} tbody tr[data-testid="gateway-service-50"]`).should('exist')

      cy.get(`${l} ${p} [data-testid="page-size-dropdown"]`).should(
        'contain.text',
        '50 items per page',
      )
    })
  })

  describe('Konnect', () => {
    const interceptKonnect = (params?: {
      mockData?: FetcherResponse
      alias?: string
    }) => {
      cy.intercept(
        {
          method: 'GET',
          url: `${baseConfigKonnect.apiBaseUrl}/v2/control-planes/${baseConfigKonnect.controlPlaneId}/core-entities/services*`,
        },
        {
          statusCode: 200,
          body: params?.mockData ?? {
            data: [],
            total: 0,
          },
        },
      ).as(params?.alias ?? 'getGatewayServices')
    }

    const interceptKonnectMultiPage = (params?: {
      mockData?: FetcherRawResponse[]
      alias?: string
    }) => {
      cy.intercept(
        {
          method: 'GET',
          url: `${baseConfigKonnect.apiBaseUrl}/v2/control-planes/${baseConfigKonnect.controlPlaneId}/core-entities/services*`,
        },
        (req) => {
          const size = req.query.size ? Number(req.query.size) : 30
          const offset = req.query.offset ? Number(req.query.offset) : 0

          req.reply({
            statusCode: 200,
            body: paginate(params?.mockData ?? [], size, offset),
          })
        },
      ).as(params?.alias ?? 'getGatewayServicesMultiPage')
    }

    it('should show empty state and create gateway service cta', () => {
      interceptKonnect()

      cy.mount(GatewayServiceList, {
        props: {
          cacheIdentifier: `gateway-service-list-${uuidv4()}`,
          config: baseConfigKonnect,
          canCreate: () => true,
          canEdit: () => { },
          canDelete: () => { },
          canRetrieve: () => { },
        },
      })

      cy.wait('@getGatewayServices')
      cy.get('.kong-ui-entities-gateway-services-list').should('be.visible')
      cy.get('.k-table-empty-state').should('be.visible')
      cy.get('.k-table-empty-state .k-empty-state-cta .k-button').should('be.visible')
    })

    it('should hide empty state and create gateway service cta if user can not create', () => {
      interceptKonnect()

      cy.mount(GatewayServiceList, {
        props: {
          cacheIdentifier: `gateway-service-list-${uuidv4()}`,
          config: baseConfigKonnect,
          canCreate: () => false,
          canEdit: () => { },
          canDelete: () => { },
          canRetrieve: () => { },
        },
      })

      cy.wait('@getGatewayServices')
      cy.get('.kong-ui-entities-gateway-services-list').should('be.visible')
      cy.get('.k-table-empty-state').should('be.visible')
      cy.get('[data-testid="add-route"]').should('not.exist')
    })

    it('should handle error state', () => {
<<<<<<< HEAD
      cy.intercept(
        {
          method: 'GET',
          url: `${baseConfigKonnect.apiBaseUrl}/v2/control-planes/${baseConfigKonnect.controlPlaneId}/core-entities/services*`,
        },
        {
          statusCode: 500,
          body: {},
        },
      ).as('getGatewayServices')
=======
      const testHandleErrorRequest = (message?: string) => {
        cy.intercept(
          {
            method: 'GET',
            url: `${baseConfigKonnect.apiBaseUrl}/api/runtime_groups/${baseConfigKonnect.controlPlaneId}/services*`,
          },
          {
            statusCode: 500,
            body: message ? { message } : {},
          },
        ).as('getGatewayServices')

        cy.mount(GatewayServiceList, {
          props: {
            cacheIdentifier: `gateway-service-list-${uuidv4()}`,
            config: baseConfigKonnect,
            canCreate: () => { },
            canEdit: () => { },
            canDelete: () => { },
            canRetrieve: () => { },
          },
        })
>>>>>>> cf74f83d

        cy.wait('@getGatewayServices')
        cy.get('.kong-ui-entities-gateway-services-list').should('be.visible')
        cy.get('.k-table-error-state').should('be.visible')
        if (message) {
          cy.get('.k-table-error-state .k-empty-state-message').should('contain.text', message)
        }
      }

      testHandleErrorRequest()
      testHandleErrorRequest('Custom error message')
    })

    it('should show gateway service items', () => {
      interceptKonnect({
        mockData: gatewayServices,
      })

      cy.mount(GatewayServiceList, {
        props: {
          cacheIdentifier: `gateway-service-list-${uuidv4()}`,
          config: baseConfigKonnect,
          canCreate: () => { },
          canEdit: () => { },
          canDelete: () => { },
          canRetrieve: () => { },
        },
      })

      cy.wait('@getGatewayServices')
      cy.get('.kong-ui-entities-gateway-services-list tr[data-testid="gateway-service-1"]').should(
        'exist',
      )
      cy.get('.kong-ui-entities-gateway-services-list tr[data-testid="gateway-service-2"]').should(
        'exist',
      )
    })

    it('should allow switching between pages', () => {
      interceptKonnectMultiPage({
        mockData: gatewayServices100,
      })

      cy.mount(GatewayServiceList, {
        props: {
          cacheIdentifier: `gateway-service-list-${uuidv4()}`,
          config: baseConfigKonnect,
          canCreate: () => { },
          canEdit: () => { },
          canDelete: () => { },
          canRetrieve: () => { },
        },
      })

      const l = '.kong-ui-entities-gateway-services-list'
      const p = '[data-testid="k-table-pagination"]'

      cy.wait('@getGatewayServicesMultiPage')

      // Page #1
      cy.get(`${l} tbody tr`).should('have.length', 30)
      cy.get(`${l} tbody tr[data-testid="gateway-service-1"]`).should('exist')
      cy.get(`${l} tbody tr[data-testid="gateway-service-2"]`).should('exist')
      cy.get(`${l} tbody tr[data-testid="gateway-service-29"]`).should('exist')
      cy.get(`${l} tbody tr[data-testid="gateway-service-30"]`).should('exist')

      cy.get(`${l} ${p}`).should('exist')
      cy.get(`${l} ${p} [data-testid="prev-btn"]`).should(
        'have.class',
        'disabled',
      )
      cy.get(`${l} ${p} [data-testid="next-btn"]`)
        .should('not.have.class', 'disabled')
        .click() // next page

      cy.wait('@getGatewayServicesMultiPage')

      // Page #2
      cy.get(`${l} tbody tr`).should('have.length', 30)
      cy.get(`${l} tbody tr[data-testid="gateway-service-31"]`).should('exist')
      cy.get(`${l} tbody tr[data-testid="gateway-service-32"]`).should('exist')
      cy.get(`${l} tbody tr[data-testid="gateway-service-59"]`).should('exist')
      cy.get(`${l} tbody tr[data-testid="gateway-service-60"]`).should('exist')

      cy.get(`${l} ${p} [data-testid="prev-btn"]`).should(
        'not.have.class',
        'disabled',
      )
      cy.get(`${l} ${p} [data-testid="next-btn"]`)
        .should('not.have.class', 'disabled')
        .click() // next page

      cy.wait('@getGatewayServicesMultiPage')

      cy.get(`${l} ${p} [data-testid="next-btn"]`)
        .should('not.have.class', 'disabled')
        .click() // next page

      // Page #4
      cy.get(`${l} tbody tr`).should('have.length', 10)
      cy.get(`${l} tbody tr[data-testid="gateway-service-91"]`).should('exist')
      cy.get(`${l} tbody tr[data-testid="gateway-service-92"]`).should('exist')
      cy.get(`${l} tbody tr[data-testid="gateway-service-99"]`).should('exist')
      cy.get(`${l} tbody tr[data-testid="gateway-service-100"]`).should('exist')

      cy.get(`${l} ${p} [data-testid="prev-btn"]`).should(
        'not.have.class',
        'disabled',
      )
      cy.get(`${l} ${p} [data-testid="next-btn"]`).should(
        'have.class',
        'disabled',
      )
    })

    it('should allow picking different page sizes and persist the preference', () => {
      interceptKonnectMultiPage({
        mockData: gatewayServices100,
      })
      cy.mount(GatewayServiceList, {
        props: {
          cacheIdentifier: `gateway-service-list-${uuidv4()}`,
          config: baseConfigKonnect,
          canCreate: () => { },
          canEdit: () => { },
          canDelete: () => { },
          canRetrieve: () => { },
        },
      })
        .then(({ wrapper }) => wrapper)
        .as('vueWrapper')

      const l = '.kong-ui-entities-gateway-services-list'
      const p = '[data-testid="k-table-pagination"]'

      cy.wait('@getGatewayServicesMultiPage')

      cy.get(`${l} tbody tr`).should('have.length', 30)
      cy.get(`${l} tbody tr[data-testid="gateway-service-1"]`).should('exist')
      cy.get(`${l} tbody tr[data-testid="gateway-service-2"]`).should('exist')
      cy.get(`${l} tbody tr[data-testid="gateway-service-29"]`).should('exist')
      cy.get(`${l} tbody tr[data-testid="gateway-service-30"]`).should('exist')

      cy.get(`${l} ${p} [data-testid="page-size-dropdown"]`).should(
        'contain.text',
        '30 items per page',
      )
      cy.get(`${l} ${p} [data-testid="page-size-dropdown"]`).click()
      cy.get(
        `${l} ${p} [data-testid="page-size-dropdown"] [value="15"]`,
      ).click()

      cy.wait('@getGatewayServicesMultiPage')

      cy.get(`${l} tbody tr`).should('have.length', 15)
      cy.get(`${l} tbody tr[data-testid="gateway-service-1"]`).should('exist')
      cy.get(`${l} tbody tr[data-testid="gateway-service-2"]`).should('exist')
      cy.get(`${l} tbody tr[data-testid="gateway-service-14"]`).should('exist')
      cy.get(`${l} tbody tr[data-testid="gateway-service-15"]`).should('exist')

      // Unmount and mount
      cy.get('@vueWrapper').then((wrapper: any) => wrapper.unmount())
      cy.mount(GatewayServiceList, {
        props: {
          cacheIdentifier: `gateway-service-list-${uuidv4()}`,
          config: baseConfigKonnect,
          canCreate: () => { },
          canEdit: () => { },
          canDelete: () => { },
          canRetrieve: () => { },
        },
      })

      cy.wait('@getGatewayServicesMultiPage')

      cy.get(`${l} tbody tr`).should('have.length', 15)
      cy.get(`${l} tbody tr[data-testid="gateway-service-1"]`).should('exist')
      cy.get(`${l} tbody tr[data-testid="gateway-service-2"]`).should('exist')
      cy.get(`${l} tbody tr[data-testid="gateway-service-14"]`).should('exist')
      cy.get(`${l} tbody tr[data-testid="gateway-service-15"]`).should('exist')

      cy.get(`${l} ${p} [data-testid="page-size-dropdown"]`).should(
        'contain.text',
        '15 items per page',
      )
      cy.get(`${l} ${p} [data-testid="page-size-dropdown"]`).click()
      cy.get(
        `${l} ${p} [data-testid="page-size-dropdown"] [value="50"]`,
      ).click()

      cy.wait('@getGatewayServicesMultiPage')

      cy.get(`${l} tbody tr`).should('have.length', 50)
      cy.get(`${l} tbody tr[data-testid="gateway-service-1"]`).should('exist')
      cy.get(`${l} tbody tr[data-testid="gateway-service-2"]`).should('exist')
      cy.get(`${l} tbody tr[data-testid="gateway-service-49"]`).should('exist')
      cy.get(`${l} tbody tr[data-testid="gateway-service-50"]`).should('exist')

      cy.get(`${l} ${p} [data-testid="page-size-dropdown"]`).should(
        'contain.text',
        '50 items per page',
      )
    })
  })
})<|MERGE_RESOLUTION|>--- conflicted
+++ resolved
@@ -570,23 +570,11 @@
     })
 
     it('should handle error state', () => {
-<<<<<<< HEAD
-      cy.intercept(
-        {
-          method: 'GET',
-          url: `${baseConfigKonnect.apiBaseUrl}/v2/control-planes/${baseConfigKonnect.controlPlaneId}/core-entities/services*`,
-        },
-        {
-          statusCode: 500,
-          body: {},
-        },
-      ).as('getGatewayServices')
-=======
       const testHandleErrorRequest = (message?: string) => {
         cy.intercept(
           {
             method: 'GET',
-            url: `${baseConfigKonnect.apiBaseUrl}/api/runtime_groups/${baseConfigKonnect.controlPlaneId}/services*`,
+            url: `${baseConfigKonnect.apiBaseUrl}/v2/control-planes/${baseConfigKonnect.controlPlaneId}/core-entities/services*`,
           },
           {
             statusCode: 500,
@@ -604,7 +592,6 @@
             canRetrieve: () => { },
           },
         })
->>>>>>> cf74f83d
 
         cy.wait('@getGatewayServices')
         cy.get('.kong-ui-entities-gateway-services-list').should('be.visible')
