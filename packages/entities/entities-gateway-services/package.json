{
  "name": "@kong-ui-public/entities-gateway-services",
  "version": "3.8.1",
  "type": "module",
  "main": "./dist/entities-gateway-services.umd.js",
  "module": "./dist/entities-gateway-services.es.js",
  "types": "dist/types/index.d.ts",
  "files": [
    "dist"
  ],
  "exports": {
    ".": {
      "import": "./dist/entities-gateway-services.es.js",
      "require": "./dist/entities-gateway-services.umd.js",
      "types": "./dist/types/index.d.ts"
    },
    "./package.json": "./package.json",
    "./dist/*": "./dist/*"
  },
  "publishConfig": {
    "access": "public"
  },
  "peerDependencies": {
    "@kong-ui-public/entities-shared": "workspace:^",
    "@kong-ui-public/i18n": "workspace:^",
    "@kong/icons": "^1.15.2",
    "@kong/kongponents": "^9.8.1",
    "axios": "^1.6.8",
    "vue": ">= 3.3.13 < 4",
    "vue-router": "^4.3.3"
  },
  "devDependencies": {
    "@kong-ui-public/entities-shared": "workspace:^",
    "@kong-ui-public/i18n": "workspace:^",
    "@kong/design-tokens": "1.17.2",
    "@kong/icons": "^1.15.2",
<<<<<<< HEAD
    "@kong/kongponents": "9.8.3-pr.2405.b01715a40.0",
    "axios": "^1.6.8",
=======
    "@kong/kongponents": "9.8.1",
    "axios": "^1.7.7",
>>>>>>> 5867fa60
    "vue": "^3.4.38",
    "vue-router": "^4.4.5"
  },
  "scripts": {
    "dev": "cross-env USE_SANDBOX=true vite",
    "build": "run-s typecheck build:package build:types",
    "build:package": "vite build -m production",
    "build:analyzer": "BUILD_VISUALIZER='entities/entities-gateway-services' vite build -m production",
    "build:types": "vue-tsc -p './tsconfig.build.json' --emitDeclarationOnly",
    "build:sandbox": "cross-env USE_SANDBOX=true vite build -m production",
    "preview": "cross-env USE_SANDBOX=true vite preview",
    "lint": "eslint",
    "lint:fix": "eslint --fix",
    "stylelint": "stylelint --allow-empty-input './src/**/*.{css,scss,sass,less,styl,vue}'",
    "stylelint:fix": "stylelint --allow-empty-input './src/**/*.{css,scss,sass,less,styl,vue}' --fix",
    "typecheck": "vue-tsc -p './tsconfig.build.json' --noEmit",
    "test:component": "BABEL_ENV=cypress cross-env FORCE_COLOR=1 cypress run --component -b chrome --spec './src/**/*.cy.ts' --project '../../../.'",
    "test:component:open": "BABEL_ENV=cypress cross-env FORCE_COLOR=1 cypress open --component -b chrome --project '../../../.'",
    "test:unit": "cross-env FORCE_COLOR=1 vitest run",
    "test:unit:open": "cross-env FORCE_COLOR=1 vitest --ui"
  },
  "repository": {
    "type": "git",
    "url": "https://github.com/Kong/public-ui-components.git",
    "directory": "packages/entities/entities-gateway-services"
  },
  "homepage": "https://github.com/Kong/public-ui-components/tree/main/packages/entities/entities-gateway-services",
  "author": "Kong, Inc.",
  "license": "Apache-2.0",
  "volta": {
    "extends": "../../../package.json"
  },
  "distSizeChecker": {
    "errorLimit": "600KB"
  }
}<|MERGE_RESOLUTION|>--- conflicted
+++ resolved
@@ -34,13 +34,8 @@
     "@kong-ui-public/i18n": "workspace:^",
     "@kong/design-tokens": "1.17.2",
     "@kong/icons": "^1.15.2",
-<<<<<<< HEAD
     "@kong/kongponents": "9.8.3-pr.2405.b01715a40.0",
-    "axios": "^1.6.8",
-=======
-    "@kong/kongponents": "9.8.1",
     "axios": "^1.7.7",
->>>>>>> 5867fa60
     "vue": "^3.4.38",
     "vue-router": "^4.4.5"
   },
