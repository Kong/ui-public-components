--- conflicted
+++ resolved
@@ -24,11 +24,7 @@
     "@kong-ui-public/i18n": "workspace:^",
     "@kong/kongponents": "9.0.0-alpha.73",
     "axios": "^1.6.3",
-<<<<<<< HEAD
     "vue": ">= 3.3.13 < 4",
-=======
-    "vue": "^3.4.3",
->>>>>>> 4f93e85a
     "vue-router": "^4.2.5"
   },
   "devDependencies": {
