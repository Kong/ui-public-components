--- conflicted
+++ resolved
@@ -5,11 +5,7 @@
       :config="config"
       :edit-id="secretId"
       :enable-terraform="enableTerraform"
-<<<<<<< HEAD
-      :entity-type="SupportedEntityType.Plugin"
-=======
       :entity-type="SupportedEntityType.Other"
->>>>>>> 5ea6d6ff
       :error-message="state.errorMessage"
       :fetch-url="fetchUrl"
       :form-fields="payload"
