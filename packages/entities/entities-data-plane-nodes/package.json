{
  "name": "@kong-ui-public/entities-data-plane-nodes",
  "version": "0.3.16",
  "type": "module",
  "main": "./dist/entities-data-plane-nodes.umd.js",
  "module": "./dist/entities-data-plane-nodes.es.js",
  "types": "dist/types/index.d.ts",
  "files": [
    "dist"
  ],
  "exports": {
    ".": {
      "import": "./dist/entities-data-plane-nodes.es.js",
      "require": "./dist/entities-data-plane-nodes.umd.js",
      "types": "./dist/types/index.d.ts"
    },
    "./package.json": "./package.json",
    "./dist/*": "./dist/*"
  },
  "publishConfig": {
    "access": "public"
  },
  "peerDependencies": {
    "@kong-ui-public/entities-shared": "workspace:^",
    "@kong-ui-public/i18n": "workspace:^",
    "@kong/icons": "^1.17.0",
    "@kong/kongponents": "9.8.1",
    "axios": "^1.6.8",
    "vue": ">= 3.3.13 < 4",
    "vue-router": "^4.3.3"
  },
  "devDependencies": {
    "@kong-ui-public/entities-shared": "workspace:^",
    "@kong-ui-public/i18n": "workspace:^",
    "@kong/design-tokens": "1.17.2",
<<<<<<< HEAD
    "@kong/icons": "^1.15.2",
    "@kong/kongponents": "9.8.3-pr.2405.edff6b087.0",
=======
    "@kong/icons": "^1.17.0",
    "@kong/kongponents": "9.8.1",
>>>>>>> 8d478e4f
    "axios": "^1.7.7",
    "vue": "^3.4.38",
    "vue-router": "^4.4.5"
  },
  "scripts": {
    "dev": "cross-env USE_SANDBOX=true vite",
    "build": "run-s typecheck build:package build:types",
    "build:package": "vite build -m production",
    "build:analyzer": "BUILD_VISUALIZER='entities/entities-data-plane-nodes' vite build -m production",
    "build:types": "vue-tsc -p './tsconfig.build.json' --emitDeclarationOnly",
    "build:sandbox": "cross-env USE_SANDBOX=true vite build -m production",
    "preview": "cross-env USE_SANDBOX=true vite preview",
    "lint": "eslint",
    "lint:fix": "eslint --fix",
    "stylelint": "stylelint --allow-empty-input './src/**/*.{css,scss,sass,less,styl,vue}'",
    "stylelint:fix": "stylelint --allow-empty-input './src/**/*.{css,scss,sass,less,styl,vue}' --fix",
    "typecheck": "vue-tsc -p './tsconfig.build.json' --noEmit",
    "test:component": "BABEL_ENV=cypress cross-env FORCE_COLOR=1 cypress run --component -b chrome --spec './src/**/*.cy.ts' --project '../../../.'",
    "test:component:open": "BABEL_ENV=cypress cross-env FORCE_COLOR=1 cypress open --component -b chrome --project '../../../.'",
    "test:unit": "cross-env FORCE_COLOR=1 vitest run",
    "test:unit:open": "cross-env FORCE_COLOR=1 vitest --ui"
  },
  "repository": {
    "type": "git",
    "url": "https://github.com/Kong/public-ui-components.git",
    "directory": "packages/entities/entities-data-plane-nodes"
  },
  "homepage": "https://github.com/Kong/public-ui-components/tree/main/packages/entities/entities-data-plane-nodes",
  "author": "Kong, Inc.",
  "license": "Apache-2.0",
  "volta": {
    "extends": "../../../package.json"
  },
  "distSizeChecker": {
    "errorLimit": "500KB"
  }
}<|MERGE_RESOLUTION|>--- conflicted
+++ resolved
@@ -33,13 +33,8 @@
     "@kong-ui-public/entities-shared": "workspace:^",
     "@kong-ui-public/i18n": "workspace:^",
     "@kong/design-tokens": "1.17.2",
-<<<<<<< HEAD
-    "@kong/icons": "^1.15.2",
-    "@kong/kongponents": "9.8.3-pr.2405.edff6b087.0",
-=======
     "@kong/icons": "^1.17.0",
-    "@kong/kongponents": "9.8.1",
->>>>>>> 8d478e4f
+    "@kong/kongponents": "9.8.3-pr.2405.ae5c8fadb.0",
     "axios": "^1.7.7",
     "vue": "^3.4.38",
     "vue-router": "^4.4.5"
