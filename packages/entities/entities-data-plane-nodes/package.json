{
  "name": "@kong-ui-public/entities-data-plane-nodes",
  "version": "0.2.37",
  "type": "module",
  "main": "./dist/entities-data-plane-nodes.umd.js",
  "module": "./dist/entities-data-plane-nodes.es.js",
  "types": "dist/types/index.d.ts",
  "files": [
    "dist"
  ],
  "exports": {
    ".": {
      "import": "./dist/entities-data-plane-nodes.es.js",
      "require": "./dist/entities-data-plane-nodes.umd.js",
      "types": "./dist/types/index.d.ts"
    },
    "./package.json": "./package.json",
    "./dist/*": "./dist/*"
  },
  "publishConfig": {
    "access": "public"
  },
  "peerDependencies": {
    "@kong-ui-public/entities-shared": "workspace:^",
    "@kong-ui-public/i18n": "workspace:^",
<<<<<<< HEAD
    "@kong/icons": "^1.15.1",
    "@kong/kongponents": "9.3.0",
=======
    "@kong/kongponents": "9.4.1",
>>>>>>> 59e75ed4
    "axios": "^1.6.8",
    "vue": ">= 3.3.13 < 4",
    "vue-router": "^4.3.3"
  },
  "devDependencies": {
    "@kong-ui-public/entities-shared": "workspace:^",
    "@kong-ui-public/i18n": "workspace:^",
    "@kong/design-tokens": "1.17.2",
<<<<<<< HEAD
    "@kong/icons": "^1.15.1",
    "@kong/kongponents": "9.3.0",
=======
    "@kong/kongponents": "9.4.1",
>>>>>>> 59e75ed4
    "axios": "^1.6.8",
    "vue": "^3.4.31",
    "vue-router": "^4.4.0"
  },
  "scripts": {
    "dev": "cross-env USE_SANDBOX=true vite",
    "build": "run-s typecheck build:package build:types",
    "build:package": "vite build -m production",
    "build:analyzer": "BUILD_VISUALIZER='entities/entities-data-plane-nodes' vite build -m production",
    "build:types": "vue-tsc -p './tsconfig.build.json' --emitDeclarationOnly",
    "build:sandbox": "cross-env USE_SANDBOX=true vite build -m production",
    "preview": "cross-env USE_SANDBOX=true vite preview",
    "lint": "eslint",
    "lint:fix": "eslint --fix",
    "stylelint": "stylelint --allow-empty-input './src/**/*.{css,scss,sass,less,styl,vue}'",
    "stylelint:fix": "stylelint --allow-empty-input './src/**/*.{css,scss,sass,less,styl,vue}' --fix",
    "typecheck": "vue-tsc -p './tsconfig.build.json' --noEmit",
    "test:component": "BABEL_ENV=cypress cross-env FORCE_COLOR=1 cypress run --component -b chrome --spec './src/**/*.cy.ts' --project '../../../.'",
    "test:component:open": "BABEL_ENV=cypress cross-env FORCE_COLOR=1 cypress open --component -b chrome --project '../../../.'",
    "test:unit": "cross-env FORCE_COLOR=1 vitest run",
    "test:unit:open": "cross-env FORCE_COLOR=1 vitest --ui"
  },
  "repository": {
    "type": "git",
    "url": "https://github.com/Kong/public-ui-components.git",
    "directory": "packages/entities/entities-data-plane-nodes"
  },
  "homepage": "https://github.com/Kong/public-ui-components/tree/main/packages/entities/entities-data-plane-nodes",
  "author": "Kong, Inc.",
  "license": "Apache-2.0",
  "volta": {
    "extends": "../../../package.json"
  },
  "distSizeChecker": {
    "errorLimit": "500KB"
  }
}<|MERGE_RESOLUTION|>--- conflicted
+++ resolved
@@ -23,12 +23,8 @@
   "peerDependencies": {
     "@kong-ui-public/entities-shared": "workspace:^",
     "@kong-ui-public/i18n": "workspace:^",
-<<<<<<< HEAD
     "@kong/icons": "^1.15.1",
-    "@kong/kongponents": "9.3.0",
-=======
     "@kong/kongponents": "9.4.1",
->>>>>>> 59e75ed4
     "axios": "^1.6.8",
     "vue": ">= 3.3.13 < 4",
     "vue-router": "^4.3.3"
@@ -37,12 +33,8 @@
     "@kong-ui-public/entities-shared": "workspace:^",
     "@kong-ui-public/i18n": "workspace:^",
     "@kong/design-tokens": "1.17.2",
-<<<<<<< HEAD
     "@kong/icons": "^1.15.1",
-    "@kong/kongponents": "9.3.0",
-=======
     "@kong/kongponents": "9.4.1",
->>>>>>> 59e75ed4
     "axios": "^1.6.8",
     "vue": "^3.4.31",
     "vue-router": "^4.4.0"
