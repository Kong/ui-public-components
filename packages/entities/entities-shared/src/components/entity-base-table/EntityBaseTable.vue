<template>
  <KCard
    class="kong-ui-entity-base-table"
    :title="title"
    :title-tag="titleTag"
  >
    <KTable
      ref="tableRefs"
      :cache-identifier="cacheId"
      :cell-attrs="cellAttrs"
      :client-sort="enableClientSort"
      :disable-pagination-page-jump="disablePaginationPageJump"
      :empty-state-action-message="query ? t('baseTable.emptyState.noSearchResultsCtaText') : emptyStateOptions.ctaText"
      :empty-state-action-route="query ? undefined : emptyStateOptions.ctaPath"
      :empty-state-icon-variant="query ? 'search' : 'kong'"
      :empty-state-message="query ? t('baseTable.emptyState.noSearchResultsMessage') : emptyStateOptions.message"
      :empty-state-title="query ? t('baseTable.emptyState.noSearchResultsTitle') : emptyStateOptions.title"
      :error="tableErrorState.hasError"
      :error-state-message="tableErrorState.message"
      :error-state-title="tableErrorState.title"
      :fetcher="fetcher"
      :fetcher-cache-key="String(fetcherCacheKey)"
      :headers="headers"
      hide-pagination-when-optional
      :initial-fetcher-params="combinedInitialFetcherParams"
<<<<<<< HEAD
      :is-loading="isLoading"
      :pagination-type="paginationType"
      resize-columns
      :row-attrs="rowAttrs"
      :search-input="query"
      :table-preferences="tablePreferences"
      @ktable-empty-state-cta-clicked="handleEmptyStateCtaClicked"
=======
      :loading="isLoading"
      :pagination-offset="paginationType === 'offset'"
      :row-attrs="rowAttrs"
      :search-input="query"
      :sort-handler-function="enableClientSort ? sortHandlerFunction : undefined"
      :sortable="!disableSorting"
      @empty-state-action-click="handleEmptyStateCtaClicked"
>>>>>>> 9d504243
      @row:click="handleRowClick"
      @sort="(params: any) => handleSortChanged(params)"
      @update:table-preferences="handleUpdateTablePreferences"
    >
      <template #toolbar="{ state }">
        <div
          v-show="showToolbar(state)"
          class="toolbar-container"
        >
          <slot name="toolbar-filter" />
          <div
            v-if="$slots['toolbar-button']"
            class="toolbar-button-container"
          >
            <slot name="toolbar-button" />
          </div>
        </div>
      </template>
      <template
        v-for="(header, key) in tableHeaders"
        :key="key"
        #[key]="{ row, rowKey, rowValue }"
      >
        <EntityBaseTableCell
          :key-name="String(key)"
          :row-el="getRowEl(row)"
          :tooltip="header.tooltip"
        >
          <slot
            :name="key"
            :row="row"
            :row-key="rowKey"
            :row-value="rowValue"
          >
            {{ rowValue }}
          </slot>
        </EntityBaseTableCell>
      </template>
      <template #actions="{ row, rowKey, rowValue }">
        <div
          class="actions-container"
          :data-testid="row.name"
        >
          <KDropdown
            :kpop-attributes="{ placement: 'bottomEnd' }"
            :width="dropdownMenuWidth"
          >
            <KButton
              class="actions-trigger"
              data-testid="overflow-actions-button"
              size="small"
            >
              <template #icon>
                <KIcon
                  :color="KUI_COLOR_TEXT_NEUTRAL_STRONGER"
                  icon="more"
                  size="16"
                />
              </template>
            </KButton>
            <template #items>
              <slot
                name="actions"
                :row="row"
                :row-key="rowKey"
                :row-value="rowValue"
              />
            </template>
          </KDropdown>
        </div>
      </template>
      <template
        v-if="!query"
        #empty-state-action-icon
      >
        <AddIcon />
      </template>
    </KTable>
  </KCard>
</template>

<script setup lang="ts">
import type { PropType } from 'vue'
import { computed, ref } from 'vue'
import composables from '../../composables'
import { useTablePreferences } from '@kong-ui-public/core'
import type { UserTablePreferences } from '@kong-ui-public/core'
import type { SwrvStateData, HeaderTag } from '@kong/kongponents'
import { KUI_COLOR_TEXT_NEUTRAL_STRONGER } from '@kong/design-tokens'
import EntityBaseTableCell from './EntityBaseTableCell.vue'

import type {
  BaseTableHeaders,
  EmptyStateOptions,
  FetcherParams,
  FetcherResponse,
  InternalHeader,
  TableSortParams,
  TableErrorMessage,
} from '../../types'
import { AddIcon } from '@kong/icons'

const props = defineProps({
  // table header configuration
  tableHeaders: {
    type: Object as PropType<BaseTableHeaders>,
    required: true,
    default: () => ({}),
  },
  // fetcher function
  fetcher: {
    type: Function as PropType<(params: FetcherParams) => Promise<FetcherResponse>>,
    required: true,
    default: async () => ({
      data: [],
      total: 0,
    }),
  },
  initialFetcherParams: {
    type: Object as PropType<Partial<Omit<FetcherParams, 'query'>>>,
    default: null,
  },
  // used to identify the cache entry
  cacheIdentifier: {
    type: String,
    default: '',
  },
  // cache key for the fetcher
  fetcherCacheKey: {
    type: Number,
    default: 1,
  },
  // whether the table is loading
  isLoading: {
    type: Boolean,
    default: false,
  },
  // search query
  query: {
    type: String,
    default: '',
  },
  // Enable client-side sort (e.g. for Koko endpoints that do not support sort)
  enableClientSort: {
    type: Boolean,
    default: false,
  },
  sortHandlerFunction: {
    type: Function,
    default: () => ({}),
  },
  // whether to show the actions column
  enableEntityActions: {
    type: Boolean,
    default: true,
  },
  // options for the empty state
  emptyStateOptions: {
    type: Object as PropType<EmptyStateOptions>,
    default: () => ({}),
  },
  // error message to show in the error state
  // this prop being set (or empty) determines if the KTable is in an error state
  // please use `TableErrorMessage` since `string` is only for backwards compatibility
  errorMessage: {
    type: [String, Object] as PropType<string | TableErrorMessage>,
    default: null,
  },
  disablePaginationPageJump: {
    type: Boolean,
    default: undefined,
  },
  disableSorting: {
    type: Boolean,
    default: undefined,
  },
  paginationType: {
    type: String as PropType<'default' | 'offset'>,
    default: undefined,
  },
  // A function for applying attributes to cells
  cellAttributes: {
    type: Function as PropType<(params: Record<string, any>) => Object>,
    default: () => ({}),
  },
  // A function for applying attributes to rows
  rowAttributes: {
    type: Function as PropType<(row: Record<string, any>) => Object>,
    default: () => ({}),
  },
  /** tableKey to use for user table preferences. If empty, will fallback to default preferences */
  preferencesStorageKey: {
    type: String,
    default: '',
    required: true,
  },
  /** dropdown menu width, default to 200px, defined in kPop */
  dropdownMenuWidth: {
    type: String,
    default: '',
    required: false,
  },
  title: {
    type: String,
    default: '',
  },
  titleTag: {
    type: String as PropType<HeaderTag>,
    default: 'h2',
  },
  /** default to false, setting to true will suppress the row click event even if "@click:row" is attached */
  disableRowClick: {
    type: Boolean,
    default: false,
  },
})

const emit = defineEmits<{
  (e: 'click:row', row: BaseTableHeaders) : void,
  (e: 'sort', sortParams: TableSortParams) : void,
  (e: 'clear-search-input'): void,
  (e: 'empty-state-cta-clicked'): void,
}>()

const { i18n: { t } } = composables.useI18n()

const tableErrorState = computed((): { hasError: boolean, title?: string, message?: string } => {
  if (typeof props.errorMessage === 'string') {
    return {
      hasError: !!props.errorMessage,
      title: props.errorMessage,
      message: undefined,
    }
  } else {
    return {
      hasError: !!props.errorMessage,
      title: props.errorMessage?.title,
      message: props.errorMessage?.message,
    }
  }
})

const cacheId = computed((): string => {
  // Utilize the cacheIdentifier if provided; otherwise, fallback to the preferencesStorageKey that should always be defined
  return props.cacheIdentifier || props.preferencesStorageKey
})

const showToolbar = (state: SwrvStateData): boolean => {
  return state.hasData || !!props.query
}

const headers = computed<Array<InternalHeader>>(() => {
  const arr = []
  const fieldKeys = Object.keys(props.tableHeaders)
  fieldKeys.forEach(key => {
    const field = props.tableHeaders[key]

    arr.push({
      label: field.label ?? key,
      key,
      sortable: field.sortable ?? false,
      hidable: true,
    })
  })

  if (props.enableEntityActions) {
    arr.push({
      key: 'actions',
      hideLabel: true,
    })
  }

  return arr
})

const rowAttrs = (row: Record<string, any>) => ({
  'data-rowid': row.id,
  'data-testid': row.name,
  ...props.rowAttributes(row),
})

const tableRefs = ref<Record<string, any>>({})

const getRowEl = (row: Record<string, any>): HTMLElement => {
  return tableRefs.value?.$el.querySelector(`[data-rowid="${row.id}"]`)
}

const cellAttrs = (params: Record<string, any>) => {
  const result: Record<string, any> = {
    'data-testid': params.headerKey,
    ...props.cellAttributes(params),
  }

  if (params.colIndex === 0) {
    result.style = {
      maxWidth: '250px',
      overflowX: 'hidden',
      textOverflow: 'ellipsis',
    }
  }

  return result
}

const handleEmptyStateCtaClicked = () => {
  emit('empty-state-cta-clicked')
  clearSearchInput()
}

const clearSearchInput = () => {
  emit('clear-search-input')
}

const handleRowClick = computed(() => {
  return props.disableRowClick
    ? undefined
    : (_: MouseEvent, row: BaseTableHeaders) => {
      emit('click:row', row)
    }
})

const handleSortChanged = (sortParams: TableSortParams): void => {
  emit('sort', sortParams)
}

const { setTablePreferences, getTablePreferences } = useTablePreferences()

// Use unique key cacheId (passed down from consuming app and derived from controlPlaneId)
// for localStorage of user's table preferences across tables, orgs and users

const tablePreferences = ref<UserTablePreferences>(getTablePreferences(cacheId.value))

const combinedInitialFetcherParams = computed((): Partial<FetcherParams> => {
  // Pass the preferencesStorageKey regardless; if no entry is found, it will return the default
  const userTablePreferences = getTablePreferences(cacheId.value)

  // Return the props.initialFetcherParams, appending any stored user preferences

  return {
    ...props.initialFetcherParams,
    ...userTablePreferences,
  }
})

const handleUpdateTablePreferences = (newTablePreferences: UserTablePreferences): void => {
  tablePreferences.value = newTablePreferences

  if (cacheId.value) {
    setTablePreferences(cacheId.value, newTablePreferences)
  }
}
</script>

<style lang="scss" scoped>
.kong-ui-entity-base-table {
  .toolbar-container {
    align-items: center;
    display: flex;
    width: 100%;
  }

  .toolbar-button-container {
    margin-left: auto;
  }

  .actions-container {
    float: right;

    :deep(.k-dropdown-item-trigger) {
      margin-bottom: 0;
      margin-top: 0;
    }
  }

  .actions-trigger {
    background-color: $kui-color-background-transparent!important;
    border: none!important;
    cursor: pointer!important;
    font-weight: $kui-font-weight-regular!important;
  }
}
</style>

<style lang="scss">
.kong-ui-entity-base-table {
  :deep(.k-table) {
    table-layout: fixed;
  }
}
</style><|MERGE_RESOLUTION|>--- conflicted
+++ resolved
@@ -23,23 +23,16 @@
       :headers="headers"
       hide-pagination-when-optional
       :initial-fetcher-params="combinedInitialFetcherParams"
-<<<<<<< HEAD
-      :is-loading="isLoading"
-      :pagination-type="paginationType"
-      resize-columns
-      :row-attrs="rowAttrs"
-      :search-input="query"
-      :table-preferences="tablePreferences"
-      @ktable-empty-state-cta-clicked="handleEmptyStateCtaClicked"
-=======
       :loading="isLoading"
       :pagination-offset="paginationType === 'offset'"
+      resize-columns
       :row-attrs="rowAttrs"
       :search-input="query"
       :sort-handler-function="enableClientSort ? sortHandlerFunction : undefined"
       :sortable="!disableSorting"
+      :table-preferences="tablePreferences"
       @empty-state-action-click="handleEmptyStateCtaClicked"
->>>>>>> 9d504243
+      @ktable-empty-state-cta-clicked="handleEmptyStateCtaClicked"
       @row:click="handleRowClick"
       @sort="(params: any) => handleSortChanged(params)"
       @update:table-preferences="handleUpdateTablePreferences"
