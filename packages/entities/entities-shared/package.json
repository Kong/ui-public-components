--- conflicted
+++ resolved
@@ -21,24 +21,15 @@
   },
   "peerDependencies": {
     "@kong-ui-public/i18n": "workspace:^",
-<<<<<<< HEAD
-    "@kong/kongponents": "^8.124.0",
-=======
     "@kong/kongponents": "^8.124.1",
->>>>>>> 210e2277
     "axios": "^1.5.1",
     "vue": "^3.3.4",
     "vue-router": "^4.2.5"
   },
   "devDependencies": {
     "@kong-ui-public/i18n": "workspace:^",
-<<<<<<< HEAD
-    "@kong/design-tokens": "^1.11.4",
-    "@kong/kongponents": "^8.124.0",
-=======
     "@kong/design-tokens": "^1.11.6",
     "@kong/kongponents": "^8.124.1",
->>>>>>> 210e2277
     "axios": "^1.5.1",
     "vue": "^3.3.4",
     "vue-router": "^4.2.5"
