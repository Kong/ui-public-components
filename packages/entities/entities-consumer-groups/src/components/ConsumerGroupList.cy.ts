// Cypress component test spec file
import type { ConsumerGroup } from '../../fixtures/mockData'
import {
  consumerGroups100,
  consumerGroups5,
  paginate,
} from '../../fixtures/mockData'
import type {
  KongManagerConsumerGroupListConfig,
  KonnectConsumerGroupListConfig,
} from '../types'
import { v4 as uuidv4 } from 'uuid'
import ConsumerGroupList from './ConsumerGroupList.vue'
import AddToGroupModal from './AddToGroupModal.vue'

describe('<ConsumerGroupList />', () => {
  beforeEach(() => {
    cy.on('uncaught:exception', err => !err.message.includes('ResizeObserver loop limit exceeded'))
  })

  describe('Kong Manager', () => {
    const baseConfigKM: KongManagerConsumerGroupListConfig = {
      app: 'kongManager',
      workspace: 'default',
      apiBaseUrl: '/kong-manager',
      isExactMatch: false,
      filterSchema: {},
      createRoute: 'create-consumer-group',
      getViewRoute: () => 'view-consumer-group',
      getEditRoute: () => 'edit-consumer-group',
    }
    const configConsumerKM: KongManagerConsumerGroupListConfig = {
      app: 'kongManager',
      workspace: 'default',
      apiBaseUrl: '/kong-manager',
      isExactMatch: false,
      filterSchema: {},
      createRoute: 'create-consumer-group',
      getViewRoute: () => 'view-consumer-group',
      getEditRoute: () => 'edit-consumer-group',
      consumerId: '5921d16a-3e1d-4936-b21f-e5cae587415c',
      consumerUsername: 'Test Consumer',
    }

    const interceptKM = (params?: {
      mockData?: ConsumerGroup[];
      alias?: string;
    }) => {
      cy.intercept(
        {
          method: 'GET',
          url: `${baseConfigKM.apiBaseUrl}/${baseConfigKM.workspace}/consumer_groups*`,
        },
        {
          statusCode: 200,
          body: {
            data: params?.mockData ?? [],
            total: params?.mockData?.length ?? 0,
          },
        },
      ).as(params?.alias ?? 'getConsumerGroups')
    }

    const interceptConsumerKM = (params?: {
      mockData?: ConsumerGroup[];
      alias?: string;
    }) => {
      cy.intercept(
        {
          method: 'GET',
          url: `${baseConfigKM.apiBaseUrl}/${configConsumerKM.workspace}/consumers/${configConsumerKM.consumerId}/consumer_groups*`,
        },
        {
          statusCode: 200,
          body: {
            data: params?.mockData ?? [],
            total: params?.mockData?.length ?? 0,
          },
        },
      ).as(params?.alias ?? 'getGroups')
    }

    const interceptExitGroupKM = (params?: {
      status?: number;
      alias?: string;
    }) => {
      cy.intercept(
        {
          method: 'DELETE',
          url: `${baseConfigKM.apiBaseUrl}/${configConsumerKM.workspace}/consumers/${configConsumerKM.consumerId}/consumer_groups/*`,
        },
        {
          statusCode: params?.status || 200,
          body: {},
        },
      ).as(params?.alias ?? 'exitGroup')
    }

    const interceptKMMultiPage = (params?: {
      mockData?: ConsumerGroup[];
      alias?: string;
    }) => {
      cy.intercept(
        {
          method: 'GET',
          url: `${baseConfigKM.apiBaseUrl}/${baseConfigKM.workspace}/consumer_groups*`,
        },
        (req) => {
          const size = req.query.size ? Number(req.query.size) : 30
          const offset = req.query.offset ? Number(req.query.offset) : 0

          req.reply({
            statusCode: 200,
            body: paginate(params?.mockData ?? [], size, offset),
          })
        },
      ).as(params?.alias ?? 'getConsumerGroupsMultiPage')
    }

    const triggerQuery = '.kong-ui-entities-consumer-groups-list tbody tr [data-testid="dropdown-trigger"]'
    const exitQuery = '.kong-ui-entities-consumer-groups-list tbody tr [data-testid="action-entity-delete"]'
    const modalQuery = 'exit-group-modal'

    it('should show empty state and create consumer group cta', () => {
      interceptKM()

      cy.mount(ConsumerGroupList, {
        props: {
          cacheIdentifier: `consumer-group-list-${uuidv4()}`,
          config: baseConfigKM,
          canCreate: () => true,
          canEdit: () => {},
          canDelete: () => {},
          canRetrieve: () => {},
        },
      })

      cy.wait('@getConsumerGroups')
      cy.get('.kong-ui-entities-consumer-groups-list').should('be.visible')
      cy.get('.k-table-empty-state').should('be.visible')
      cy.get('[data-testid="new-consumer-group"]').should('be.visible')
    })

    it('should hide empty state and create consumer group cta if user can not create', () => {
      interceptKM()

      cy.mount(ConsumerGroupList, {
        props: {
          cacheIdentifier: `consumer-group-list-${uuidv4()}`,
          config: baseConfigKM,
          canCreate: () => false,
          canEdit: () => {},
          canDelete: () => {},
          canRetrieve: () => {},
        },
      })

      cy.wait('@getConsumerGroups')
      cy.get('.kong-ui-entities-consumer-groups-list').should('be.visible')
      cy.get('.k-table-empty-state').should('be.visible')
      cy.get('[data-testid="new-consumer-group"]').should('not.exist')
    })

    it('should handle error state', () => {
      const testHandleErrorRequest = (message?: string) => {
        cy.intercept(
          {
            method: 'GET',
            url: `${baseConfigKM.apiBaseUrl}/${baseConfigKM.workspace}/consumer_groups*`,
          },
          {
            statusCode: 500,
            body: message ? { message } : {},
          },
        ).as('getConsumerGroups')

        cy.mount(ConsumerGroupList, {
          props: {
            cacheIdentifier: `consumer-group-list-${uuidv4()}`,
            config: baseConfigKM,
            canCreate: () => {},
            canEdit: () => {},
            canDelete: () => {},
            canRetrieve: () => {},
          },
        })

        cy.wait('@getConsumerGroups')
        cy.get('.kong-ui-entities-consumer-groups-list').should('be.visible')
        cy.get('.k-table-error-state').should('be.visible')
        if (message) {
          cy.get('.k-table-error-state .k-empty-state-message').should('contain.text', message)
        }
      }

      testHandleErrorRequest()
      testHandleErrorRequest('Custom error message')
    })

    it('should show consumer group items', () => {
      interceptKM({
        mockData: consumerGroups5,
      })

      cy.mount(ConsumerGroupList, {
        props: {
          cacheIdentifier: `consumer-group-list-${uuidv4()}`,
          config: baseConfigKM,
          canCreate: () => {},
          canEdit: () => {},
          canDelete: () => {},
          canRetrieve: () => {},
        },
      })

      cy.wait('@getConsumerGroups')
      cy.get(
        '.kong-ui-entities-consumer-groups-list tr [data-testid="consumerGroup.1"]',
      ).should('exist')
      cy.get(
        '.kong-ui-entities-consumer-groups-list tr [data-testid="consumerGroup.2"]',
      ).should('exist')
    })

    it('should allow switching between pages', () => {
      interceptKMMultiPage({
        mockData: consumerGroups100,
      })

      cy.mount(ConsumerGroupList, {
        props: {
          cacheIdentifier: `consumer-group-list-${uuidv4()}`,
          config: baseConfigKM,
          canCreate: () => {},
          canEdit: () => {},
          canDelete: () => {},
          canRetrieve: () => {},
        },
      })

      const l = '.kong-ui-entities-consumer-groups-list'
      const p = '[data-testid="k-table-pagination"]'

      cy.wait('@getConsumerGroupsMultiPage')

      // Page #1
      cy.get(`${l} tbody tr`).should('have.length', 30)
      cy.get(`${l} tbody tr [data-testid="consumerGroup.1"]`).should('exist')
      cy.get(`${l} tbody tr [data-testid="consumerGroup.2"]`).should('exist')
      cy.get(`${l} tbody tr [data-testid="consumerGroup.29"]`).should('exist')
      cy.get(`${l} tbody tr [data-testid="consumerGroup.30"]`).should('exist')

      cy.get(`${l} ${p}`).should('exist')
      cy.get(`${l} ${p} [data-testid="prev-btn"]`).should(
        'have.class',
        'disabled',
      )
      cy.get(`${l} ${p} [data-testid="next-btn"]`)
        .should('not.have.class', 'disabled')
        .click() // next page

      cy.wait('@getConsumerGroupsMultiPage')

      // Page #2
      cy.get(`${l} tbody tr`).should('have.length', 30)
      cy.get(`${l} tbody tr [data-testid="consumerGroup.31"]`).should('exist')
      cy.get(`${l} tbody tr [data-testid="consumerGroup.32"]`).should('exist')
      cy.get(`${l} tbody tr [data-testid="consumerGroup.59"]`).should('exist')
      cy.get(`${l} tbody tr [data-testid="consumerGroup.60"]`).should('exist')

      cy.get(`${l} ${p} [data-testid="prev-btn"]`).should(
        'not.have.class',
        'disabled',
      )
      cy.get(`${l} ${p} [data-testid="next-btn"]`)
        .should('not.have.class', 'disabled')
        .click() // next page

      cy.wait('@getConsumerGroupsMultiPage')

      cy.get(`${l} ${p} [data-testid="next-btn"]`)
        .should('not.have.class', 'disabled')
        .click() // next page

      // Page #4
      cy.get(`${l} tbody tr`).should('have.length', 10)
      cy.get(`${l} tbody tr [data-testid="consumerGroup.91"]`).should('exist')
      cy.get(`${l} tbody tr [data-testid="consumerGroup.92"]`).should('exist')
      cy.get(`${l} tbody tr [data-testid="consumerGroup.99"]`).should('exist')
      cy.get(`${l} tbody tr [data-testid="consumerGroup.100"]`).should('exist')

      cy.get(`${l} ${p} [data-testid="prev-btn"]`).should(
        'not.have.class',
        'disabled',
      )
      cy.get(`${l} ${p} [data-testid="next-btn"]`).should(
        'have.class',
        'disabled',
      )
    })

    it('should allow picking different page sizes and persist the preference', () => {
      interceptKMMultiPage({
        mockData: consumerGroups100,
      })

      cy.mount(ConsumerGroupList, {
        props: {
          cacheIdentifier: `consumer-group-list-${uuidv4()}`,
          config: baseConfigKM,
          canCreate: () => {},
          canEdit: () => {},
          canDelete: () => {},
          canRetrieve: () => {},
        },
      })
        .then(({ wrapper }) => wrapper)
        .as('vueWrapper')

      const l = '.kong-ui-entities-consumer-groups-list'
      const p = '[data-testid="k-table-pagination"]'

      cy.wait('@getConsumerGroupsMultiPage')

      cy.get(`${l} tbody tr`).should('have.length', 30)
      cy.get(`${l} tbody tr [data-testid="consumerGroup.1"]`).should('exist')
      cy.get(`${l} tbody tr [data-testid="consumerGroup.2"]`).should('exist')
      cy.get(`${l} tbody tr [data-testid="consumerGroup.29"]`).should('exist')
      cy.get(`${l} tbody tr [data-testid="consumerGroup.30"]`).should('exist')

      cy.get(`${l} ${p} [data-testid="page-size-dropdown"]`).should(
        'contain.text',
        '30 items per page',
      )
      cy.get(`${l} ${p} [data-testid="page-size-dropdown"]`).click()
      cy.get(
        `${l} ${p} [data-testid="page-size-dropdown"] [value="15"]`,
      ).click()

      cy.wait('@getConsumerGroupsMultiPage')

      cy.get(`${l} tbody tr`).should('have.length', 15)
      cy.get(`${l} tbody tr [data-testid="consumerGroup.1"]`).should('exist')
      cy.get(`${l} tbody tr [data-testid="consumerGroup.2"]`).should('exist')
      cy.get(`${l} tbody tr [data-testid="consumerGroup.14"]`).should('exist')
      cy.get(`${l} tbody tr [data-testid="consumerGroup.15"]`).should('exist')

      // Unmount and mount
      cy.get('@vueWrapper').then((wrapper: any) => wrapper.unmount())
      cy.mount(ConsumerGroupList, {
        props: {
          cacheIdentifier: `consumer-group-list-${uuidv4()}`,
          config: baseConfigKM,
          canCreate: () => {},
          canEdit: () => {},
          canDelete: () => {},
          canRetrieve: () => {},
        },
      })

      cy.wait('@getConsumerGroupsMultiPage')

      cy.get(`${l} tbody tr`).should('have.length', 15)
      cy.get(`${l} tbody tr [data-testid="consumerGroup.1"]`).should('exist')
      cy.get(`${l} tbody tr [data-testid="consumerGroup.2"]`).should('exist')
      cy.get(`${l} tbody tr [data-testid="consumerGroup.14"]`).should('exist')
      cy.get(`${l} tbody tr [data-testid="consumerGroup.15"]`).should('exist')

      cy.get(`${l} ${p} [data-testid="page-size-dropdown"]`).should(
        'contain.text',
        '15 items per page',
      )
      cy.get(`${l} ${p} [data-testid="page-size-dropdown"]`).click()
      cy.get(
        `${l} ${p} [data-testid="page-size-dropdown"] [value="50"]`,
      ).click()

      cy.wait('@getConsumerGroupsMultiPage')

      cy.get(`${l} tbody tr`).should('have.length', 50)
      cy.get(`${l} tbody tr [data-testid="consumerGroup.1"]`).should('exist')
      cy.get(`${l} tbody tr [data-testid="consumerGroup.2"]`).should('exist')
      cy.get(`${l} tbody tr [data-testid="consumerGroup.49"]`).should('exist')
      cy.get(`${l} tbody tr [data-testid="consumerGroup.50"]`).should('exist')

      cy.get(`${l} ${p} [data-testid="page-size-dropdown"]`).should(
        'contain.text',
        '50 items per page',
      )
    })

    it('should render correct Add to Group button when consumerId is provided', () => {
      interceptConsumerKM()

      cy.mount(ConsumerGroupList, {
        props: {
          cacheIdentifier: `consumer-group-list-${uuidv4()}`,
          config: configConsumerKM,
          canCreate: () => true,
          canEdit: () => { },
          canDelete: () => { },
          canRetrieve: () => { },
        },
      })

      cy.wait('@getGroups')

      cy.getTestId('toolbar-add-consumer-group').should('exist')
      cy.getTestId('toolbar-add-consumer-group').should('contain.text', 'Add to Consumer Group')
    })

    it('should render AddToGroupModal onclick Add to Group button when consumerId is provided', () => {
      interceptConsumerKM()

      cy.mount(ConsumerGroupList, {
        props: {
          cacheIdentifier: `consumer-group-list-${uuidv4()}`,
          config: configConsumerKM,
          canCreate: () => true,
          canEdit: () => { },
          canDelete: () => { },
          canRetrieve: () => { },
        },
      })

      cy.wait('@getGroups')

      cy.getTestId('toolbar-add-consumer-group').click()
      cy.getTestId('add-to-group-modal').should('exist')
    })

    it('should hide AddToGroupModal when modal emits cancel event', () => {
      interceptConsumerKM()

      cy.mount(ConsumerGroupList, {
        props: {
          cacheIdentifier: `consumer-group-list-${uuidv4()}`,
          config: configConsumerKM,
          canCreate: () => true,
          canEdit: () => { },
          canDelete: () => { },
          canRetrieve: () => { },
        },
      }).then(({ wrapper }) => wrapper)
        .as('vueWrapper')

      cy.wait('@getGroups')

      cy.getTestId('toolbar-add-consumer-group').click()
      cy.getTestId('add-to-group-modal').should('exist')

      cy.get('@vueWrapper').then((wrapper: any) => wrapper.findComponent(AddToGroupModal).vm.$emit('cancel'))

      cy.getTestId('add-to-group-modal').should('not.exist')
    })

    it('should hide AddToGroupModal and emit add:success event when modal emits add:success event', () => {
      const expectedData = ['test 1', 'test 2']
      interceptConsumerKM()

      cy.mount(ConsumerGroupList, {
        props: {
          cacheIdentifier: `consumer-group-list-${uuidv4()}`,
          config: configConsumerKM,
          canCreate: () => true,
          canEdit: () => { },
          canDelete: () => { },
          canRetrieve: () => { },
          'onAdd:success': cy.spy().as('addSuccess'),
        },
      }).then(({ wrapper }) => wrapper)
        .as('vueWrapper')

      cy.wait('@getGroups')

      cy.getTestId('toolbar-add-consumer-group').click()
      cy.getTestId('add-to-group-modal').should('exist')

      cy.get('@vueWrapper').then((wrapper: any) => wrapper.findComponent(AddToGroupModal).vm.$emit('add:success', expectedData))

      cy.get('@addSuccess').should('have.been.calledOnceWith', expectedData)
      cy.getTestId('add-to-group-modal').should('not.exist')
    })

    it('should not hide AddToGroupModal and emit add:success event when modal emits add:partial-success event',
      () => {
        const expectedData = ['test 1', 'test 2']
        interceptConsumerKM()

        cy.mount(ConsumerGroupList, {
          props: {
            cacheIdentifier: `consumer-group-list-${uuidv4()}`,
            config: configConsumerKM,
            canCreate: () => true,
            canEdit: () => { },
            canDelete: () => { },
            canRetrieve: () => { },
            'onAdd:success': cy.spy().as('addSuccess'),
          },
        }).then(({ wrapper }) => wrapper)
          .as('vueWrapper')

        cy.wait('@getGroups')

        cy.getTestId('toolbar-add-consumer-group').click()
        cy.getTestId('add-to-group-modal').should('exist')

        cy.get('@vueWrapper').then((wrapper: any) => wrapper.findComponent(AddToGroupModal)
          .vm.$emit('add:partial-success', expectedData))

        cy.get('@addSuccess').should('have.been.calledOnceWith', expectedData)
        cy.getTestId('add-to-group-modal').should('exist')
      })

    it('should render correct Exit item in action dropdown',
      () => {
        interceptConsumerKM({
          mockData: consumerGroups5,
        })

        cy.mount(ConsumerGroupList, {
          props: {
            cacheIdentifier: `consumer-group-list-${uuidv4()}`,
            config: configConsumerKM,
            canCreate: () => true,
            canEdit: () => { },
            canDelete: () => true,
            canRetrieve: () => { },
          },
        }).then(({ wrapper }) => wrapper)
          .as('vueWrapper')

        cy.wait('@getGroups')
        const popoverQuery = '.kong-ui-entities-consumer-groups-list tbody tr .k-popover'

        cy.get('.kong-ui-entities-consumer-groups-list').should('be.visible')
        cy.get(triggerQuery).should('be.visible')
        cy.get(triggerQuery).click()
        cy.get(popoverQuery).should('be.visible')
        cy.get(exitQuery).should('be.visible')
        cy.get(exitQuery).should('have.text', 'Exit')
      })

    it('should hide Exit Group modal when this modal emits canceled event',
      () => {
        interceptConsumerKM({
          mockData: consumerGroups5,
        })

        cy.mount(ConsumerGroupList, {
          props: {
            cacheIdentifier: `consumer-group-list-${uuidv4()}`,
            config: configConsumerKM,
            canCreate: () => true,
            canEdit: () => { },
            canDelete: () => true,
            canRetrieve: () => { },
          },
        }).then(({ wrapper }) => wrapper)
          .as('vueWrapper')

        cy.wait('@getGroups')

        cy.getTestId(modalQuery).should('not.exist')

        cy.get(triggerQuery).click()
        cy.get(exitQuery).should('be.visible').click()

        cy.getTestId(modalQuery).should('exist')

        cy.get('@vueWrapper').then((wrapper: any) => wrapper.getComponent(`[data-testid="${modalQuery}"]`)
          .vm.$emit('canceled'))

        cy.getTestId(modalQuery).should('not.exist')
      })

    it('should exit group and emit remove:success event when modal emits proceed event',
      () => {
        interceptConsumerKM({
          mockData: consumerGroups5,
        })
        interceptExitGroupKM()

        cy.mount(ConsumerGroupList, {
          props: {
            cacheIdentifier: `consumer-group-list-${uuidv4()}`,
            config: configConsumerKM,
            canCreate: () => true,
            canEdit: () => { },
            canDelete: () => true,
            canRetrieve: () => { },
            'onRemove:success': cy.spy().as('removeSuccess'),
          },
        }).then(({ wrapper }) => wrapper)
          .as('vueWrapper')

        cy.wait('@getGroups')

        cy.getTestId(modalQuery).should('not.exist')

        cy.get(triggerQuery).click()
        cy.get(exitQuery).should('be.visible').click()

        cy.getTestId(modalQuery).should('exist')

        cy.get('@vueWrapper').then((wrapper: any) => wrapper.getComponent(`[data-testid="${modalQuery}"]`)
          .vm.$emit('proceed'))

        cy.wait('@exitGroup')

        cy.get('@removeSuccess').should('have.been.called')

        cy.getTestId(modalQuery).should('not.exist')
      })

    it('should emit error event when exiting fails',
      () => {
        interceptConsumerKM({
          mockData: consumerGroups5,
        })
        interceptExitGroupKM({ status: 500 })

        cy.mount(ConsumerGroupList, {
          props: {
            cacheIdentifier: `consumer-group-list-${uuidv4()}`,
            config: configConsumerKM,
            canCreate: () => true,
            canEdit: () => { },
            canDelete: () => true,
            canRetrieve: () => { },
            onError: cy.spy().as('errorSpy'),
          },
        }).then(({ wrapper }) => wrapper)
          .as('vueWrapper')

        cy.wait('@getGroups')

        cy.getTestId(modalQuery).should('not.exist')

        cy.get(triggerQuery).click()
        cy.get(exitQuery).should('be.visible').click()

        cy.getTestId(modalQuery).should('exist')

        cy.get('@vueWrapper').then((wrapper: any) => wrapper.getComponent(`[data-testid="${modalQuery}"]`)
          .vm.$emit('proceed'))

        cy.wait('@exitGroup')

        cy.get('@errorSpy').should('have.been.called')

        cy.getTestId(modalQuery).should('exist')
      })
  })

  describe('Konnect', () => {
    const baseConfigKonnect: KonnectConsumerGroupListConfig = {
      app: 'konnect',
      controlPlaneId: '1234-abcd-ilove-cats',
      apiBaseUrl: '/us/konnect-v2',
      createRoute: 'create-consumer-group',
      getViewRoute: () => 'view-consumer-group',
      getEditRoute: () => 'edit-consumer-group',
    }
    const configConsumerKonnect: KonnectConsumerGroupListConfig = {
      app: 'konnect',
      controlPlaneId: '1234-abcd-ilove-cats',
      apiBaseUrl: '/us/konnect-v2',
      createRoute: 'create-consumer-group',
      getViewRoute: () => 'view-consumer-group',
      getEditRoute: () => 'edit-consumer-group',
      consumerId: '5921d16a-3e1d-4936-b21f-e5cae587415c',
      consumerUsername: 'Test Consumer',
    }

    const interceptKonnect = (params?: {
      mockData?: ConsumerGroup[];
      alias?: string;
    }) => {
      cy.intercept(
        {
          method: 'GET',
          url: `${baseConfigKonnect.apiBaseUrl}/v2/control-planes/${baseConfigKonnect.controlPlaneId}/core-entities/consumer_groups*`,
        },
        {
          statusCode: 200,
          body: {
            data: params?.mockData ?? [],
            total: params?.mockData?.length ?? 0,
          },
        },
      ).as(params?.alias ?? 'getConsumerGroups')
    }
    const interceptConsumerKonnect = (params?: {
      mockData?: ConsumerGroup[];
      alias?: string;
    }) => {
      cy.intercept(
        {
          method: 'GET',
          url: `${configConsumerKonnect.apiBaseUrl}/v2/control-planes/${configConsumerKonnect.controlPlaneId}/core-entities/consumers/${configConsumerKonnect.consumerId}/consumer_groups*`,
        },
        {
          statusCode: 200,
          body: {
            data: params?.mockData ?? [],
            total: params?.mockData?.length ?? 0,
          },
        },
      ).as(params?.alias ?? 'getGroups')
    }
    const interceptExitGroupKonnect = (params?: {
      status?: number;
      alias?: string;
    }) => {
      cy.intercept(
        {
          method: 'DELETE',
          url: `${configConsumerKonnect.apiBaseUrl}/v2/control-planes/${configConsumerKonnect.controlPlaneId}/core-entities/consumers/${configConsumerKonnect.consumerId}/consumer_groups/*`,
        },
        {
          statusCode: params?.status || 200,
          body: {},
        },
      ).as(params?.alias ?? 'exitGroup')
    }

    const interceptKonnectMultiPage = (params?: {
      mockData?: ConsumerGroup[];
      alias?: string;
    }) => {
      cy.intercept(
        {
          method: 'GET',
          url: `${baseConfigKonnect.apiBaseUrl}/v2/control-planes/${baseConfigKonnect.controlPlaneId}/core-entities/consumer_groups*`,
        },
        (req) => {
          const size = req.query.size ? Number(req.query.size) : 30
          const offset = req.query.offset ? Number(req.query.offset) : 0

          req.reply({
            statusCode: 200,
            body: paginate(params?.mockData ?? [], size, offset),
          })
        },
      ).as(params?.alias ?? 'getConsumerGroupsMultiPage')
    }

    const triggerQuery = '.kong-ui-entities-consumer-groups-list tbody tr [data-testid="dropdown-trigger"]'
    const exitQuery = '.kong-ui-entities-consumer-groups-list tbody tr [data-testid="action-entity-delete"]'
    const modalQuery = 'exit-group-modal'

    it('should show empty state and create consumer group cta', () => {
      interceptKonnect()

      cy.mount(ConsumerGroupList, {
        props: {
          cacheIdentifier: `consumer-group-list-${uuidv4()}`,
          config: baseConfigKonnect,
          canCreate: () => true,
          canEdit: () => {},
          canDelete: () => {},
          canRetrieve: () => {},
        },
      })

      cy.wait('@getConsumerGroups')
      cy.get('.kong-ui-entities-consumer-groups-list').should('be.visible')
      cy.get('.k-table-empty-state').should('be.visible')
      cy.get('[data-testid="new-consumer-group"]').should('be.visible')
    })

    it('should hide empty state and create consumer group cta if user can not create', () => {
      interceptKonnect()

      cy.mount(ConsumerGroupList, {
        props: {
          cacheIdentifier: `consumer-group-list-${uuidv4()}`,
          config: baseConfigKonnect,
          canCreate: () => false,
          canEdit: () => {},
          canDelete: () => {},
          canRetrieve: () => {},
        },
      })

      cy.wait('@getConsumerGroups')
      cy.get('.kong-ui-entities-consumer-groups-list').should('be.visible')
      cy.get('.k-table-empty-state').should('be.visible')
      cy.get('[data-testid="new-consumer-group"]').should('not.exist')
    })

    it('should handle error state', () => {
<<<<<<< HEAD
      cy.intercept(
        {
          method: 'GET',
          url: `${baseConfigKonnect.apiBaseUrl}/v2/control-planes/${baseConfigKonnect.controlPlaneId}/core-entities/consumer_groups*`,
        },
        {
          statusCode: 500,
          body: {},
        },
      ).as('getConsumerGroups')
=======
      const testHandleErrorRequest = (message?: string) => {
        cy.intercept(
          {
            method: 'GET',
            url: `${baseConfigKonnect.apiBaseUrl}/api/runtime_groups/${baseConfigKonnect.controlPlaneId}/consumer_groups*`,
          },
          {
            statusCode: 500,
            body: message ? { message } : {},
          },
        ).as('getConsumerGroups')
>>>>>>> cf74f83d

        cy.mount(ConsumerGroupList, {
          props: {
            cacheIdentifier: `consumer-group-list-${uuidv4()}`,
            config: baseConfigKonnect,
            canCreate: () => {},
            canEdit: () => {},
            canDelete: () => {},
            canRetrieve: () => {},
          },
        })

        cy.wait('@getConsumerGroups')
        cy.get('.kong-ui-entities-consumer-groups-list').should('be.visible')
        cy.get('.k-table-error-state').should('be.visible')
        if (message) {
          cy.get('.k-table-error-state .k-empty-state-message').should('contain.text', message)
        }
      }

      testHandleErrorRequest()
      testHandleErrorRequest('Custom error message')
    })

    it('should show consumer group items', () => {
      interceptKonnect({
        mockData: consumerGroups5,
      })

      cy.mount(ConsumerGroupList, {
        props: {
          cacheIdentifier: `consumer-group-list-${uuidv4()}`,
          config: baseConfigKonnect,
          canCreate: () => {},
          canEdit: () => {},
          canDelete: () => {},
          canRetrieve: () => {},
        },
      })

      cy.wait('@getConsumerGroups')
      cy.get(
        '.kong-ui-entities-consumer-groups-list tr [data-testid="consumerGroup.1"]',
      ).should('exist')
      cy.get(
        '.kong-ui-entities-consumer-groups-list tr [data-testid="consumerGroup.2"]',
      ).should('exist')
    })

    it('should allow switching between pages', () => {
      interceptKonnectMultiPage({
        mockData: consumerGroups100,
      })

      cy.mount(ConsumerGroupList, {
        props: {
          cacheIdentifier: `consumer-group-list-${uuidv4()}`,
          config: baseConfigKonnect,
          canCreate: () => {},
          canEdit: () => {},
          canDelete: () => {},
          canRetrieve: () => {},
        },
      })

      const l = '.kong-ui-entities-consumer-groups-list'
      const p = '[data-testid="k-table-pagination"]'

      cy.wait('@getConsumerGroupsMultiPage')

      // Page #1
      cy.get(`${l} tbody tr`).should('have.length', 30)
      cy.get(`${l} tbody tr [data-testid="consumerGroup.1"]`).should('exist')
      cy.get(`${l} tbody tr [data-testid="consumerGroup.2"]`).should('exist')
      cy.get(`${l} tbody tr [data-testid="consumerGroup.29"]`).should('exist')
      cy.get(`${l} tbody tr [data-testid="consumerGroup.30"]`).should('exist')

      cy.get(`${l} ${p}`).should('exist')
      cy.get(`${l} ${p} [data-testid="prev-btn"]`).should(
        'have.class',
        'disabled',
      )
      cy.get(`${l} ${p} [data-testid="next-btn"]`)
        .should('not.have.class', 'disabled')
        .click() // next page

      cy.wait('@getConsumerGroupsMultiPage')

      // Page #2
      cy.get(`${l} tbody tr`).should('have.length', 30)
      cy.get(`${l} tbody tr [data-testid="consumerGroup.31"]`).should('exist')
      cy.get(`${l} tbody tr [data-testid="consumerGroup.32"]`).should('exist')
      cy.get(`${l} tbody tr [data-testid="consumerGroup.59"]`).should('exist')
      cy.get(`${l} tbody tr [data-testid="consumerGroup.60"]`).should('exist')

      cy.get(`${l} ${p} [data-testid="prev-btn"]`).should(
        'not.have.class',
        'disabled',
      )
      cy.get(`${l} ${p} [data-testid="next-btn"]`)
        .should('not.have.class', 'disabled')
        .click() // next page

      cy.wait('@getConsumerGroupsMultiPage')

      cy.get(`${l} ${p} [data-testid="next-btn"]`)
        .should('not.have.class', 'disabled')
        .click() // next page

      // Page #4
      cy.get(`${l} tbody tr`).should('have.length', 10)
      cy.get(`${l} tbody tr [data-testid="consumerGroup.91"]`).should('exist')
      cy.get(`${l} tbody tr [data-testid="consumerGroup.92"]`).should('exist')
      cy.get(`${l} tbody tr [data-testid="consumerGroup.99"]`).should('exist')
      cy.get(`${l} tbody tr [data-testid="consumerGroup.100"]`).should('exist')

      cy.get(`${l} ${p} [data-testid="prev-btn"]`).should(
        'not.have.class',
        'disabled',
      )
      cy.get(`${l} ${p} [data-testid="next-btn"]`).should(
        'have.class',
        'disabled',
      )
    })

    it('should allow picking different page sizes and persist the preference', () => {
      interceptKonnectMultiPage({
        mockData: consumerGroups100,
      })

      cy.mount(ConsumerGroupList, {
        props: {
          cacheIdentifier: `consumer-group-list-${uuidv4()}`,
          config: baseConfigKonnect,
          canCreate: () => {},
          canEdit: () => {},
          canDelete: () => {},
          canRetrieve: () => {},
        },
      })
        .then(({ wrapper }) => wrapper)
        .as('vueWrapper')

      const l = '.kong-ui-entities-consumer-groups-list'
      const p = '[data-testid="k-table-pagination"]'

      cy.wait('@getConsumerGroupsMultiPage')

      cy.get(`${l} tbody tr`).should('have.length', 30)
      cy.get(`${l} tbody tr [data-testid="consumerGroup.1"]`).should('exist')
      cy.get(`${l} tbody tr [data-testid="consumerGroup.2"]`).should('exist')
      cy.get(`${l} tbody tr [data-testid="consumerGroup.29"]`).should('exist')
      cy.get(`${l} tbody tr [data-testid="consumerGroup.30"]`).should('exist')

      cy.get(`${l} ${p} [data-testid="page-size-dropdown"]`).should(
        'contain.text',
        '30 items per page',
      )
      cy.get(`${l} ${p} [data-testid="page-size-dropdown"]`).click()
      cy.get(
        `${l} ${p} [data-testid="page-size-dropdown"] [value="15"]`,
      ).click()

      cy.wait('@getConsumerGroupsMultiPage')

      cy.get(`${l} tbody tr`).should('have.length', 15)
      cy.get(`${l} tbody tr [data-testid="consumerGroup.1"]`).should('exist')
      cy.get(`${l} tbody tr [data-testid="consumerGroup.2"]`).should('exist')
      cy.get(`${l} tbody tr [data-testid="consumerGroup.14"]`).should('exist')
      cy.get(`${l} tbody tr [data-testid="consumerGroup.15"]`).should('exist')

      // Unmount and mount
      cy.get('@vueWrapper').then((wrapper: any) => wrapper.unmount())
      cy.mount(ConsumerGroupList, {
        props: {
          cacheIdentifier: `consumer-group-list-${uuidv4()}`,
          config: baseConfigKonnect,
          canCreate: () => {},
          canEdit: () => {},
          canDelete: () => {},
          canRetrieve: () => {},
        },
      })

      cy.wait('@getConsumerGroupsMultiPage')

      cy.get(`${l} tbody tr`).should('have.length', 15)
      cy.get(`${l} tbody tr [data-testid="consumerGroup.1"]`).should('exist')
      cy.get(`${l} tbody tr [data-testid="consumerGroup.2"]`).should('exist')
      cy.get(`${l} tbody tr [data-testid="consumerGroup.14"]`).should('exist')
      cy.get(`${l} tbody tr [data-testid="consumerGroup.15"]`).should('exist')

      cy.get(`${l} ${p} [data-testid="page-size-dropdown"]`).should(
        'contain.text',
        '15 items per page',
      )
      cy.get(`${l} ${p} [data-testid="page-size-dropdown"]`).click()
      cy.get(
        `${l} ${p} [data-testid="page-size-dropdown"] [value="50"]`,
      ).click()

      cy.wait('@getConsumerGroupsMultiPage')

      cy.get(`${l} tbody tr`).should('have.length', 50)
      cy.get(`${l} tbody tr [data-testid="consumerGroup.1"]`).should('exist')
      cy.get(`${l} tbody tr [data-testid="consumerGroup.2"]`).should('exist')
      cy.get(`${l} tbody tr [data-testid="consumerGroup.49"]`).should('exist')
      cy.get(`${l} tbody tr [data-testid="consumerGroup.50"]`).should('exist')

      cy.get(`${l} ${p} [data-testid="page-size-dropdown"]`).should(
        'contain.text',
        '50 items per page',
      )
    })

    it('should render correct Add to Group button when consumerId is provided', () => {
      interceptConsumerKonnect()

      cy.mount(ConsumerGroupList, {
        props: {
          cacheIdentifier: `consumer-group-list-${uuidv4()}`,
          config: configConsumerKonnect,
          canCreate: () => true,
          canEdit: () => { },
          canDelete: () => { },
          canRetrieve: () => { },
        },
      })

      cy.wait('@getGroups')

      cy.getTestId('toolbar-add-consumer-group').should('exist')
      cy.getTestId('toolbar-add-consumer-group').should('contain.text', 'Add to Consumer Group')
    })

    it('should render AddToGroupModal onclick Add to Group button when consumerId is provided', () => {
      interceptConsumerKonnect()

      cy.mount(ConsumerGroupList, {
        props: {
          cacheIdentifier: `consumer-group-list-${uuidv4()}`,
          config: configConsumerKonnect,
          canCreate: () => true,
          canEdit: () => { },
          canDelete: () => { },
          canRetrieve: () => { },
        },
      })

      cy.wait('@getGroups')

      cy.getTestId('toolbar-add-consumer-group').click()
      cy.getTestId('add-to-group-modal').should('exist')
    })

    it('should hide AddToGroupModal when modal emits cancel event', () => {
      interceptConsumerKonnect()

      cy.mount(ConsumerGroupList, {
        props: {
          cacheIdentifier: `consumer-group-list-${uuidv4()}`,
          config: configConsumerKonnect,
          canCreate: () => true,
          canEdit: () => { },
          canDelete: () => { },
          canRetrieve: () => { },
        },
      }).then(({ wrapper }) => wrapper)
        .as('vueWrapper')

      cy.wait('@getGroups')

      cy.getTestId('toolbar-add-consumer-group').click()
      cy.getTestId('add-to-group-modal').should('exist')

      cy.get('@vueWrapper').then((wrapper: any) => wrapper.findComponent(AddToGroupModal).vm.$emit('cancel'))

      cy.getTestId('add-to-group-modal').should('not.exist')
    })

    it('should hide AddToGroupModal and emit add:success event when modal emits add:success event', () => {
      const expectedData = ['test 1', 'test 2']
      interceptConsumerKonnect()

      cy.mount(ConsumerGroupList, {
        props: {
          cacheIdentifier: `consumer-group-list-${uuidv4()}`,
          config: configConsumerKonnect,
          canCreate: () => true,
          canEdit: () => { },
          canDelete: () => { },
          canRetrieve: () => { },
          'onAdd:success': cy.spy().as('addSuccess'),
        },
      }).then(({ wrapper }) => wrapper)
        .as('vueWrapper')

      cy.wait('@getGroups')

      cy.getTestId('toolbar-add-consumer-group').click()
      cy.getTestId('add-to-group-modal').should('exist')

      cy.get('@vueWrapper').then((wrapper: any) => wrapper.findComponent(AddToGroupModal).vm.$emit('add:success', expectedData))

      cy.get('@addSuccess').should('have.been.calledOnceWith', expectedData)
      cy.getTestId('add-to-group-modal').should('not.exist')
    })

    it('should not hide AddToGroupModal and emit add:success event when modal emits add:partial-success event',
      () => {
        const expectedData = ['test 1', 'test 2']
        interceptConsumerKonnect()

        cy.mount(ConsumerGroupList, {
          props: {
            cacheIdentifier: `consumer-group-list-${uuidv4()}`,
            config: configConsumerKonnect,
            canCreate: () => true,
            canEdit: () => { },
            canDelete: () => { },
            canRetrieve: () => { },
            'onAdd:success': cy.spy().as('addSuccess'),
          },
        }).then(({ wrapper }) => wrapper)
          .as('vueWrapper')

        cy.wait('@getGroups')

        cy.getTestId('toolbar-add-consumer-group').click()
        cy.getTestId('add-to-group-modal').should('exist')

        cy.get('@vueWrapper').then((wrapper: any) => wrapper.findComponent(AddToGroupModal)
          .vm.$emit('add:partial-success', expectedData))

        cy.get('@addSuccess').should('have.been.calledOnceWith', expectedData)
        cy.getTestId('add-to-group-modal').should('exist')
      })

    it('should render correct Exit item in action dropdown',
      () => {
        interceptConsumerKonnect({
          mockData: consumerGroups5,
        })

        cy.mount(ConsumerGroupList, {
          props: {
            cacheIdentifier: `consumer-group-list-${uuidv4()}`,
            config: configConsumerKonnect,
            canCreate: () => true,
            canEdit: () => { },
            canDelete: () => true,
            canRetrieve: () => { },
          },
        }).then(({ wrapper }) => wrapper)
          .as('vueWrapper')

        cy.wait('@getGroups')
        const popoverQuery = '.kong-ui-entities-consumer-groups-list tbody tr .k-popover'

        cy.get('.kong-ui-entities-consumer-groups-list').should('be.visible')
        cy.get(triggerQuery).should('be.visible')
        cy.get(triggerQuery).click()
        cy.get(popoverQuery).should('be.visible')
        cy.get(exitQuery).should('be.visible')
        cy.get(exitQuery).should('have.text', 'Exit')
      })

    it('should hide Exit Group modal when this modal emits canceled event',
      () => {
        interceptConsumerKonnect({
          mockData: consumerGroups5,
        })

        cy.mount(ConsumerGroupList, {
          props: {
            cacheIdentifier: `consumer-group-list-${uuidv4()}`,
            config: configConsumerKonnect,
            canCreate: () => true,
            canEdit: () => { },
            canDelete: () => true,
            canRetrieve: () => { },
          },
        }).then(({ wrapper }) => wrapper)
          .as('vueWrapper')

        cy.wait('@getGroups')

        cy.getTestId(modalQuery).should('not.exist')

        cy.get(triggerQuery).click()
        cy.get(exitQuery).should('be.visible').click()

        cy.getTestId(modalQuery).should('exist')

        cy.get('@vueWrapper').then((wrapper: any) => wrapper.getComponent(`[data-testid="${modalQuery}"]`)
          .vm.$emit('canceled'))

        cy.getTestId(modalQuery).should('not.exist')
      })

    it('should exit group and emit remove:success event when modal emits proceed event',
      () => {
        interceptConsumerKonnect({
          mockData: consumerGroups5,
        })
        interceptExitGroupKonnect()

        cy.mount(ConsumerGroupList, {
          props: {
            cacheIdentifier: `consumer-group-list-${uuidv4()}`,
            config: configConsumerKonnect,
            canCreate: () => true,
            canEdit: () => { },
            canDelete: () => true,
            canRetrieve: () => { },
            'onRemove:success': cy.spy().as('removeSuccess'),
          },
        }).then(({ wrapper }) => wrapper)
          .as('vueWrapper')

        cy.wait('@getGroups')

        cy.getTestId(modalQuery).should('not.exist')

        cy.get(triggerQuery).click()
        cy.get(exitQuery).should('be.visible').click()

        cy.getTestId(modalQuery).should('exist')

        cy.get('@vueWrapper').then((wrapper: any) => wrapper.getComponent(`[data-testid="${modalQuery}"]`)
          .vm.$emit('proceed'))

        cy.wait('@exitGroup')

        cy.get('@removeSuccess').should('have.been.called')

        cy.getTestId(modalQuery).should('not.exist')
      })

    it('should emit error event when exiting fails',
      () => {
        interceptConsumerKonnect({
          mockData: consumerGroups5,
        })
        interceptExitGroupKonnect({ status: 500 })

        cy.mount(ConsumerGroupList, {
          props: {
            cacheIdentifier: `consumer-group-list-${uuidv4()}`,
            config: configConsumerKonnect,
            canCreate: () => true,
            canEdit: () => { },
            canDelete: () => true,
            canRetrieve: () => { },
            onError: cy.spy().as('errorSpy'),
          },
        }).then(({ wrapper }) => wrapper)
          .as('vueWrapper')

        cy.wait('@getGroups')

        cy.getTestId(modalQuery).should('not.exist')

        cy.get(triggerQuery).click()
        cy.get(exitQuery).should('be.visible').click()

        cy.getTestId(modalQuery).should('exist')

        cy.get('@vueWrapper').then((wrapper: any) => wrapper.getComponent(`[data-testid="${modalQuery}"]`)
          .vm.$emit('proceed'))

        cy.wait('@exitGroup')

        cy.get('@errorSpy').should('have.been.called')

        cy.getTestId(modalQuery).should('exist')
      })
  })
})<|MERGE_RESOLUTION|>--- conflicted
+++ resolved
@@ -791,30 +791,17 @@
     })
 
     it('should handle error state', () => {
-<<<<<<< HEAD
-      cy.intercept(
-        {
-          method: 'GET',
-          url: `${baseConfigKonnect.apiBaseUrl}/v2/control-planes/${baseConfigKonnect.controlPlaneId}/core-entities/consumer_groups*`,
-        },
-        {
-          statusCode: 500,
-          body: {},
-        },
-      ).as('getConsumerGroups')
-=======
       const testHandleErrorRequest = (message?: string) => {
         cy.intercept(
           {
             method: 'GET',
-            url: `${baseConfigKonnect.apiBaseUrl}/api/runtime_groups/${baseConfigKonnect.controlPlaneId}/consumer_groups*`,
+            url: `${baseConfigKonnect.apiBaseUrl}/v2/control-planes/${baseConfigKonnect.controlPlaneId}/core-entities/consumer_groups*`,
           },
           {
             statusCode: 500,
             body: message ? { message } : {},
           },
         ).as('getConsumerGroups')
->>>>>>> cf74f83d
 
         cy.mount(ConsumerGroupList, {
           props: {
