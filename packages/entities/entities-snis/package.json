{
  "name": "@kong-ui-public/entities-snis",
  "version": "1.1.47",
  "type": "module",
  "main": "./dist/entities-snis.umd.js",
  "module": "./dist/entities-snis.es.js",
  "types": "dist/types/index.d.ts",
  "files": [
    "dist"
  ],
  "exports": {
    ".": {
      "import": "./dist/entities-snis.es.js",
      "require": "./dist/entities-snis.umd.js"
    },
    "./package.json": "./package.json",
    "./dist/*": "./dist/*"
  },
  "publishConfig": {
    "access": "public"
  },
  "peerDependencies": {
    "@kong-ui-public/i18n": "workspace:^",
    "@kong/kongponents": "9.0.0-alpha.33",
    "axios": "^1.5.1",
    "vue": "^3.3.4",
    "vue-router": "^4.2.5"
  },
  "devDependencies": {
    "@kong-ui-public/i18n": "workspace:^",
<<<<<<< HEAD
    "@kong/design-tokens": "^1.11.6",
    "@kong/kongponents": "9.0.0-alpha.33",
=======
    "@kong/design-tokens": "^1.11.8",
    "@kong/kongponents": "^8.125.0",
>>>>>>> 47058be7
    "axios": "^1.5.1",
    "vue": "^3.3.4",
    "vue-router": "^4.2.5"
  },
  "scripts": {
    "dev": "cross-env USE_SANDBOX=true vite",
    "build": "run-s typecheck build:package build:types",
    "build:package": "vite build -m production",
    "build:analyzer": "BUILD_VISUALIZER='entities/entities-snis' vite build -m production",
    "build:types": "vue-tsc -p './tsconfig.build.json' --emitDeclarationOnly",
    "build:sandbox": "cross-env USE_SANDBOX=true vite build -m production",
    "preview": "cross-env USE_SANDBOX=true vite preview",
    "lint": "eslint '**/*.{js,jsx,ts,tsx,vue}' --ignore-path '../../../.eslintignore'",
    "lint:fix": "eslint '**/*.{js,jsx,ts,tsx,vue}' --ignore-path '../../../.eslintignore' --fix",
    "stylelint": "stylelint --allow-empty-input './src/**/*.{css,scss,sass,less,styl,vue}'",
    "stylelint:fix": "stylelint --allow-empty-input './src/**/*.{css,scss,sass,less,styl,vue}' --fix",
    "typecheck": "vue-tsc -p './tsconfig.build.json' --noEmit",
    "test:component": "BABEL_ENV=cypress cross-env FORCE_COLOR=1 cypress run --component -b chrome --spec './src/**/*.cy.ts' --project '../../../.'",
    "test:component:open": "BABEL_ENV=cypress cross-env FORCE_COLOR=1 cypress open --component -b chrome --project '../../../.'",
    "test:unit": "cross-env FORCE_COLOR=1 vitest run",
    "test:unit:open": "cross-env FORCE_COLOR=1 vitest --ui"
  },
  "repository": {
    "type": "git",
    "url": "https://github.com/Kong/public-ui-components.git",
    "directory": "packages/entities/entities-snis"
  },
  "homepage": "https://github.com/Kong/public-ui-components/tree/main/packages/entities/entities-snis",
  "author": "Kong, Inc.",
  "license": "Apache-2.0",
  "volta": {
    "extends": "../../../package.json"
  },
  "distSizeChecker": {
    "errorLimit": "400KB"
  },
  "dependencies": {
    "@kong-ui-public/copy-uuid": "workspace:^",
    "@kong-ui-public/entities-shared": "workspace:^"
  }
}<|MERGE_RESOLUTION|>--- conflicted
+++ resolved
@@ -28,13 +28,8 @@
   },
   "devDependencies": {
     "@kong-ui-public/i18n": "workspace:^",
-<<<<<<< HEAD
-    "@kong/design-tokens": "^1.11.6",
+    "@kong/design-tokens": "^1.11.8",
     "@kong/kongponents": "9.0.0-alpha.33",
-=======
-    "@kong/design-tokens": "^1.11.8",
-    "@kong/kongponents": "^8.125.0",
->>>>>>> 47058be7
     "axios": "^1.5.1",
     "vue": "^3.3.4",
     "vue-router": "^4.2.5"
