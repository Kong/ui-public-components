--- conflicted
+++ resolved
@@ -29,11 +29,7 @@
   },
   "devDependencies": {
     "@kong-ui-public/i18n": "workspace:^",
-<<<<<<< HEAD
-    "@kong/design-tokens": "1.15.1",
-=======
     "@kong/design-tokens": "1.15.2",
->>>>>>> b88cc0f3
     "@kong/kongponents": "9.0.17",
     "axios": "^1.6.8",
     "vue": "^3.4.31",
