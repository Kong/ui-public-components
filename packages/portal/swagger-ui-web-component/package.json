--- conflicted
+++ resolved
@@ -1,10 +1,6 @@
 {
   "name": "@kong-ui-public/swagger-ui-web-component",
-<<<<<<< HEAD
-  "version": "0.4.15",
-=======
   "version": "0.4.16",
->>>>>>> 01e8c807
   "main": "dist/main.js",
   "files": [
     "dist"
@@ -21,11 +17,7 @@
     "react": "17.0.2",
     "react-dom": "17.0.2",
     "swagger-client": "^3.18.5",
-<<<<<<< HEAD
-    "swagger-ui": "^4.16.0"
-=======
     "swagger-ui": "^4.16.1"
->>>>>>> 01e8c807
   },
   "repository": {
     "type": "git",
