{
  "name": "@kong-ui-public/document-viewer",
  "version": "2.0.44",
  "type": "module",
  "main": "./dist/document-viewer.umd.js",
  "module": "./dist/document-viewer.es.js",
  "types": "dist/types/index.d.ts",
  "files": [
    "dist"
  ],
  "exports": {
    ".": {
      "import": "./dist/document-viewer.es.js",
      "require": "./dist/document-viewer.umd.js",
      "types": "./dist/types/index.d.ts"
    },
    "./package.json": "./package.json",
    "./dist/*": "./dist/*"
  },
  "publishConfig": {
    "access": "public"
  },
  "scripts": {
    "dev": "cross-env USE_SANDBOX=true vite",
    "build": "run-s typecheck build:package build:types",
    "build:package": "vite build -m production",
    "build:analyzer": "BUILD_VISUALIZER='portal/document-viewer' vite build -m production",
    "build:types": "vue-tsc -p './tsconfig.build.json' --emitDeclarationOnly",
    "build:sandbox": "cross-env USE_SANDBOX=true vite build -m production",
    "preview": "cross-env USE_SANDBOX=true vite preview",
    "lint": "eslint '**/*.{js,jsx,ts,tsx,vue}' --ignore-path '../../../.eslintignore'",
    "lint:fix": "eslint '**/*.{js,jsx,ts,tsx,vue}' --ignore-path '../../../.eslintignore' --fix",
    "stylelint": "stylelint --allow-empty-input './src/**/*.{css,scss,sass,less,styl,vue}'",
    "stylelint:fix": "stylelint --allow-empty-input './src/**/*.{css,scss,sass,less,styl,vue}' --fix",
    "typecheck": "vue-tsc -p './tsconfig.build.json' --noEmit",
    "test:component": "BABEL_ENV=cypress cross-env FORCE_COLOR=1 cypress run --component -b chrome --spec './src/**/*.cy.ts' --project '../../../.'",
    "test:component:open": "BABEL_ENV=cypress cross-env FORCE_COLOR=1 cypress open --component -b chrome --project '../../../.'"
  },
  "peerDependencies": {
    "@kong/kongponents": "9.0.0-alpha.117",
    "vue": ">= 3.3.13 < 4"
  },
  "devDependencies": {
    "@kong/design-tokens": "1.12.10",
<<<<<<< HEAD
    "@kong/kongponents": "9.0.0-pr.2077.cd5e59c1.0",
=======
    "@kong/kongponents": "9.0.0-alpha.117",
>>>>>>> cabdaa42
    "@types/prismjs": "^1.26.3",
    "@vitejs/plugin-vue-jsx": "^3.1.0",
    "vue": "^3.4.21"
  },
  "dependencies": {
    "@kong-ui-public/i18n": "workspace:^",
    "prismjs": "^1.29.0"
  },
  "repository": {
    "type": "git",
    "url": "https://github.com/Kong/public-ui-components.git",
    "directory": "packages/portal/document-viewer"
  },
  "homepage": "https://github.com/Kong/public-ui-components/tree/main/packages/portal/document-viewer",
  "bugs": {
    "url": "https://github.com/Kong/public-ui-components/issues"
  },
  "author": "Kong, Inc.",
  "license": "Apache-2.0",
  "volta": {
    "extends": "../../../package.json"
  },
  "distSizeChecker": {
    "errorLimit": "3MB"
  }
}<|MERGE_RESOLUTION|>--- conflicted
+++ resolved
@@ -42,11 +42,7 @@
   },
   "devDependencies": {
     "@kong/design-tokens": "1.12.10",
-<<<<<<< HEAD
     "@kong/kongponents": "9.0.0-pr.2077.cd5e59c1.0",
-=======
-    "@kong/kongponents": "9.0.0-alpha.117",
->>>>>>> cabdaa42
     "@types/prismjs": "^1.26.3",
     "@vitejs/plugin-vue-jsx": "^3.1.0",
     "vue": "^3.4.21"
