{
  "name": "@kong-ui-public/document-viewer",
  "version": "2.0.10",
  "type": "module",
  "main": "./dist/document-viewer.umd.js",
  "module": "./dist/document-viewer.es.js",
  "types": "dist/types/index.d.ts",
  "files": [
    "dist"
  ],
  "exports": {
    ".": {
      "import": "./dist/document-viewer.es.js",
      "require": "./dist/document-viewer.umd.js"
    },
    "./package.json": "./package.json",
    "./dist/*": "./dist/*"
  },
  "publishConfig": {
    "access": "public"
  },
  "scripts": {
    "dev": "cross-env USE_SANDBOX=true vite",
    "build": "run-s typecheck build:package build:types",
    "build:package": "vite build -m production",
    "build:analyzer": "BUILD_VISUALIZER='portal/document-viewer' vite build -m production",
    "build:types": "vue-tsc -p './tsconfig.build.json' --emitDeclarationOnly",
    "build:sandbox": "cross-env USE_SANDBOX=true vite build -m production",
    "preview": "cross-env USE_SANDBOX=true vite preview",
    "lint": "eslint '**/*.{js,jsx,ts,tsx,vue}' --ignore-path '../../../.eslintignore'",
    "lint:fix": "eslint '**/*.{js,jsx,ts,tsx,vue}' --ignore-path '../../../.eslintignore' --fix",
    "stylelint": "stylelint --allow-empty-input './src/**/*.{css,scss,sass,less,styl,vue}'",
    "stylelint:fix": "stylelint --allow-empty-input './src/**/*.{css,scss,sass,less,styl,vue}' --fix",
    "typecheck": "vue-tsc -p './tsconfig.build.json' --noEmit",
    "test:component": "BABEL_ENV=cypress cross-env FORCE_COLOR=1 cypress run --component -b chrome --spec './src/**/*.cy.ts' --project '../../../.'",
    "test:component:open": "BABEL_ENV=cypress cross-env FORCE_COLOR=1 cypress open --component -b chrome --project '../../../.'"
  },
  "peerDependencies": {
    "@kong/kongponents": "9.0.0-pr.1893.90ccb647.0",
    "vue": "^3.3.4"
  },
  "devDependencies": {
<<<<<<< HEAD
    "@kong/design-tokens": "^1.12.0",
    "@kong/kongponents": "9.0.0-pr.1893.fef6bf8f.0",
=======
    "@kong/design-tokens": "^1.12.1",
    "@kong/kongponents": "9.0.0-alpha.68",
>>>>>>> 105dcc24
    "@types/prismjs": "^1.26.1",
    "@vitejs/plugin-vue-jsx": "^3.1.0",
    "vue": "^3.3.4"
  },
  "dependencies": {
    "@kong-ui-public/i18n": "workspace:^",
    "prismjs": "^1.29.0"
  },
  "repository": {
    "type": "git",
    "url": "https://github.com/Kong/public-ui-components.git",
    "directory": "packages/portal/document-viewer"
  },
  "homepage": "https://github.com/Kong/public-ui-components/tree/main/packages/portal/document-viewer",
  "bugs": {
    "url": "https://github.com/Kong/public-ui-components/issues"
  },
  "author": "Kong, Inc.",
  "license": "Apache-2.0",
  "volta": {
    "extends": "../../../package.json"
  },
  "distSizeChecker": {
    "errorLimit": "3MB"
  }
}<|MERGE_RESOLUTION|>--- conflicted
+++ resolved
@@ -40,13 +40,8 @@
     "vue": "^3.3.4"
   },
   "devDependencies": {
-<<<<<<< HEAD
-    "@kong/design-tokens": "^1.12.0",
+    "@kong/design-tokens": "^1.12.1",
     "@kong/kongponents": "9.0.0-pr.1893.fef6bf8f.0",
-=======
-    "@kong/design-tokens": "^1.12.1",
-    "@kong/kongponents": "9.0.0-alpha.68",
->>>>>>> 105dcc24
     "@types/prismjs": "^1.26.1",
     "@vitejs/plugin-vue-jsx": "^3.1.0",
     "vue": "^3.3.4"
