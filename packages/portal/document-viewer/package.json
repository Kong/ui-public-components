{
  "name": "@kong-ui-public/document-viewer",
  "version": "2.0.9",
  "type": "module",
  "main": "./dist/document-viewer.umd.js",
  "module": "./dist/document-viewer.es.js",
  "types": "dist/types/index.d.ts",
  "files": [
    "dist"
  ],
  "exports": {
    ".": {
      "import": "./dist/document-viewer.es.js",
      "require": "./dist/document-viewer.umd.js"
    },
    "./package.json": "./package.json",
    "./dist/*": "./dist/*"
  },
  "publishConfig": {
    "access": "public"
  },
  "scripts": {
    "dev": "cross-env USE_SANDBOX=true vite",
    "build": "run-s typecheck build:package build:types",
    "build:package": "vite build -m production",
    "build:analyzer": "BUILD_VISUALIZER='portal/document-viewer' vite build -m production",
    "build:types": "vue-tsc -p './tsconfig.build.json' --emitDeclarationOnly",
    "build:sandbox": "cross-env USE_SANDBOX=true vite build -m production",
    "preview": "cross-env USE_SANDBOX=true vite preview",
    "lint": "eslint '**/*.{js,jsx,ts,tsx,vue}' --ignore-path '../../../.eslintignore'",
    "lint:fix": "eslint '**/*.{js,jsx,ts,tsx,vue}' --ignore-path '../../../.eslintignore' --fix",
    "stylelint": "stylelint --allow-empty-input './src/**/*.{css,scss,sass,less,styl,vue}'",
    "stylelint:fix": "stylelint --allow-empty-input './src/**/*.{css,scss,sass,less,styl,vue}' --fix",
    "typecheck": "vue-tsc -p './tsconfig.build.json' --noEmit",
    "test:component": "BABEL_ENV=cypress cross-env FORCE_COLOR=1 cypress run --component -b chrome --spec './src/**/*.cy.ts' --project '../../../.'",
    "test:component:open": "BABEL_ENV=cypress cross-env FORCE_COLOR=1 cypress open --component -b chrome --project '../../../.'"
  },
  "peerDependencies": {
<<<<<<< HEAD
    "@kong/kongponents": "9.0.0-pr.1893.90ccb647.0",
=======
    "@kong/kongponents": "9.0.0-alpha.68",
>>>>>>> af204f16
    "vue": "^3.3.4"
  },
  "devDependencies": {
    "@kong/design-tokens": "^1.12.0",
    "@kong/kongponents": "9.0.0-pr.1893.90ccb647.0",
    "@types/prismjs": "^1.26.1",
    "@vitejs/plugin-vue-jsx": "^3.1.0",
    "vue": "^3.3.4"
  },
  "dependencies": {
    "@kong-ui-public/i18n": "workspace:^",
    "prismjs": "^1.29.0"
  },
  "repository": {
    "type": "git",
    "url": "https://github.com/Kong/public-ui-components.git",
    "directory": "packages/portal/document-viewer"
  },
  "homepage": "https://github.com/Kong/public-ui-components/tree/main/packages/portal/document-viewer",
  "bugs": {
    "url": "https://github.com/Kong/public-ui-components/issues"
  },
  "author": "Kong, Inc.",
  "license": "Apache-2.0",
  "volta": {
    "extends": "../../../package.json"
  },
  "distSizeChecker": {
    "errorLimit": "3MB"
  }
}<|MERGE_RESOLUTION|>--- conflicted
+++ resolved
@@ -36,11 +36,7 @@
     "test:component:open": "BABEL_ENV=cypress cross-env FORCE_COLOR=1 cypress open --component -b chrome --project '../../../.'"
   },
   "peerDependencies": {
-<<<<<<< HEAD
     "@kong/kongponents": "9.0.0-pr.1893.90ccb647.0",
-=======
-    "@kong/kongponents": "9.0.0-alpha.68",
->>>>>>> af204f16
     "vue": "^3.3.4"
   },
   "devDependencies": {
