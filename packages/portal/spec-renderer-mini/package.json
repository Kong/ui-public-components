{
<<<<<<< HEAD
  "name": "@kong-ui-public/spec-renderer-mini",
  "version": "0.1.0",
=======
  "name": "@kong-ui/portal-spec-renderer-mini",
  "version": "0.1.1",
>>>>>>> 3d0f2c7f
  "type": "module",
  "main": "./dist/spec-renderer-mini.umd.js",
  "module": "./dist/spec-renderer-mini.es.js",
  "types": "dist/types/index.d.ts",
  "files": [
    "dist"
  ],
  "exports": {
    ".": {
      "import": "./dist/spec-renderer-mini.es.js",
      "require": "./dist/spec-renderer-mini.umd.js"
    },
    "./package.json": "./package.json",
    "./dist/*": "./dist/*"
  },
  "publishConfig": {
    "access": "public"
  },
  "scripts": {
    "dev": "cross-env USE_SANDBOX=true vite",
    "build": "run-s typecheck build:package build:types",
    "build:package": "vite build",
    "build:types": "vue-tsc -p './tsconfig.build.json' --emitDeclarationOnly",
    "build:visualize": "BUILD_VISUALIZER='portal/spec-renderer-mini' vite build -m production",
    "preview:package": "vite preview --port 4173",
    "preview": "cross-env USE_SANDBOX=true PREVIEW_SANDBOX=true run-s build:package preview:package",
    "lint": "eslint '**/*.{js,jsx,ts,tsx,vue}' --ignore-path '../../../.eslintignore'",
    "lint:fix": "eslint '**/*.{js,jsx,ts,tsx,vue}' --ignore-path '../../../.eslintignore' --fix",
    "stylelint": "stylelint --allow-empty-input './src/**/*.{css,scss,sass,less,styl,vue}'",
    "stylelint:fix": "stylelint --allow-empty-input './src/**/*.{css,scss,sass,less,styl,vue}' --fix",
    "typecheck": "vue-tsc -p './tsconfig.build.json' --noEmit",
    "test:component": "BABEL_ENV=cypress cross-env FORCE_COLOR=1 cypress run --component -b chrome --spec './src/**/*.cy.ts' --project '../../../.'",
    "test:component:open": "BABEL_ENV=cypress cross-env FORCE_COLOR=1 cypress open --component -b chrome --project '../../../.'"
  },
  "peerDependencies": {
    "@kong/kongponents": "^8.19.0",
    "vue": "^3.2.45"
  },
  "devDependencies": {
    "@kong/kongponents": "^8.19.0",
    "vue": "^3.2.45"
  },
  "repository": "https://github.com/Kong/public-ui-components/tree/main/packages/portal/spec-renderer-mini",
  "bugs": {
    "url": "https://github.com/Kong/public-ui-components/issues"
  },
  "author": "Kong, Inc.",
  "license": "Apache-2.0",
  "volta": {
    "extends": "../../../package.json"
  }
}<|MERGE_RESOLUTION|>--- conflicted
+++ resolved
@@ -1,11 +1,6 @@
 {
-<<<<<<< HEAD
   "name": "@kong-ui-public/spec-renderer-mini",
-  "version": "0.1.0",
-=======
-  "name": "@kong-ui/portal-spec-renderer-mini",
   "version": "0.1.1",
->>>>>>> 3d0f2c7f
   "type": "module",
   "main": "./dist/spec-renderer-mini.umd.js",
   "module": "./dist/spec-renderer-mini.es.js",
