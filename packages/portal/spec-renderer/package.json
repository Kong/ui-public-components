{
  "name": "@kong-ui-public/spec-renderer",
<<<<<<< HEAD
  "version": "1.0.0",
=======
  "version": "0.12.2",
>>>>>>> 66b6ab7a
  "type": "module",
  "main": "./dist/spec-renderer.umd.js",
  "module": "./dist/spec-renderer.es.js",
  "types": "dist/types/index.d.ts",
  "files": [
    "dist"
  ],
  "exports": {
    ".": {
      "import": "./dist/spec-renderer.es.js",
      "require": "./dist/spec-renderer.umd.js"
    },
    "./package.json": "./package.json",
    "./dist/*": "./dist/*"
  },
  "publishConfig": {
    "access": "public"
  },
  "scripts": {
    "dev": "cross-env USE_SANDBOX=true vite",
    "build": "run-s typecheck build:package build:types",
    "build:package": "vite build -m production",
    "build:analyzer": "BUILD_VISUALIZER='portal/spec-renderer' vite build -m production",
    "build:types": "vue-tsc -p './tsconfig.build.json' --emitDeclarationOnly",
    "build:sandbox": "cross-env USE_SANDBOX=true vite build -m production",
    "preview": "cross-env USE_SANDBOX=true vite preview",
    "lint": "eslint '**/*.{js,jsx,ts,tsx,vue}' --ignore-path '../../../.eslintignore'",
    "lint:fix": "eslint '**/*.{js,jsx,ts,tsx,vue}' --ignore-path '../../../.eslintignore' --fix",
    "stylelint": "stylelint --allow-empty-input './src/**/*.{css,scss,sass,less,styl,vue}'",
    "stylelint:fix": "stylelint --allow-empty-input './src/**/*.{css,scss,sass,less,styl,vue}' --fix",
    "typecheck": "vue-tsc -p './tsconfig.build.json' --noEmit",
    "test:component": "BABEL_ENV=cypress cross-env FORCE_COLOR=1 cypress run --component -b chrome --spec './src/**/*.cy.ts' --project '../../../.'",
    "test:component:open": "BABEL_ENV=cypress cross-env FORCE_COLOR=1 cypress open --component -b chrome --project '../../../.'",
    "test:unit": "cross-env FORCE_COLOR=1 vitest run",
    "test:unit:open": "cross-env FORCE_COLOR=1 vitest --ui"
  },
  "peerDependencies": {
    "@kong/kongponents": "9.0.0-alpha.37",
    "vue": "^3.3.4"
  },
  "devDependencies": {
    "@kong/design-tokens": "^1.11.9",
    "@kong/kongponents": "9.0.0-alpha.37",
    "@modyfi/vite-plugin-yaml": "^1.0.4",
    "@types/lodash.clonedeep": "^4.5.7",
    "@types/uuid": "^9.0.5",
    "openapi-types": "^12.1.3",
    "vue": "^3.3.4"
  },
  "dependencies": {
    "@kong-ui-public/i18n": "workspace:^0.8.6",
<<<<<<< HEAD
    "@kong-ui-public/swagger-ui-web-component": "workspace:^0.10.0",
    "@kong/icons": "^1.7.8",
=======
    "@kong-ui-public/swagger-ui-web-component": "workspace:^0.10.1",
>>>>>>> 66b6ab7a
    "lodash.clonedeep": "^4.5.0",
    "uuid": "^9.0.1"
  },
  "repository": {
    "type": "git",
    "url": "https://github.com/Kong/public-ui-components.git",
    "directory": "packages/portal/spec-renderer"
  },
  "homepage": "https://github.com/Kong/public-ui-components/tree/main/packages/portal/spec-renderer",
  "bugs": {
    "url": "https://github.com/Kong/public-ui-components/issues"
  },
  "author": "Kong, Inc.",
  "license": "Apache-2.0",
  "volta": {
    "extends": "../../../package.json"
  },
  "distSizeChecker": {
    "errorLimit": "7.5MB"
  }
}<|MERGE_RESOLUTION|>--- conflicted
+++ resolved
@@ -1,10 +1,6 @@
 {
   "name": "@kong-ui-public/spec-renderer",
-<<<<<<< HEAD
   "version": "1.0.0",
-=======
-  "version": "0.12.2",
->>>>>>> 66b6ab7a
   "type": "module",
   "main": "./dist/spec-renderer.umd.js",
   "module": "./dist/spec-renderer.es.js",
@@ -56,12 +52,8 @@
   },
   "dependencies": {
     "@kong-ui-public/i18n": "workspace:^0.8.6",
-<<<<<<< HEAD
-    "@kong-ui-public/swagger-ui-web-component": "workspace:^0.10.0",
+    "@kong-ui-public/swagger-ui-web-component": "workspace:^0.10.1",
     "@kong/icons": "^1.7.8",
-=======
-    "@kong-ui-public/swagger-ui-web-component": "workspace:^0.10.1",
->>>>>>> 66b6ab7a
     "lodash.clonedeep": "^4.5.0",
     "uuid": "^9.0.1"
   },
