{
  "name": "@kong-ui-public/spec-renderer",
  "version": "0.12.1",
  "type": "module",
  "main": "./dist/spec-renderer.umd.js",
  "module": "./dist/spec-renderer.es.js",
  "types": "dist/types/index.d.ts",
  "files": [
    "dist"
  ],
  "exports": {
    ".": {
      "import": "./dist/spec-renderer.es.js",
      "require": "./dist/spec-renderer.umd.js"
    },
    "./package.json": "./package.json",
    "./dist/*": "./dist/*"
  },
  "publishConfig": {
    "access": "public"
  },
  "scripts": {
    "dev": "cross-env USE_SANDBOX=true vite",
    "build": "run-s typecheck build:package build:types",
    "build:package": "vite build -m production",
    "build:analyzer": "BUILD_VISUALIZER='portal/spec-renderer' vite build -m production",
    "build:types": "vue-tsc -p './tsconfig.build.json' --emitDeclarationOnly",
    "build:sandbox": "cross-env USE_SANDBOX=true vite build -m production",
    "preview": "cross-env USE_SANDBOX=true vite preview",
    "lint": "eslint '**/*.{js,jsx,ts,tsx,vue}' --ignore-path '../../../.eslintignore'",
    "lint:fix": "eslint '**/*.{js,jsx,ts,tsx,vue}' --ignore-path '../../../.eslintignore' --fix",
    "stylelint": "stylelint --allow-empty-input './src/**/*.{css,scss,sass,less,styl,vue}'",
    "stylelint:fix": "stylelint --allow-empty-input './src/**/*.{css,scss,sass,less,styl,vue}' --fix",
    "typecheck": "vue-tsc -p './tsconfig.build.json' --noEmit",
    "test:component": "BABEL_ENV=cypress cross-env FORCE_COLOR=1 cypress run --component -b chrome --spec './src/**/*.cy.ts' --project '../../../.'",
    "test:component:open": "BABEL_ENV=cypress cross-env FORCE_COLOR=1 cypress open --component -b chrome --project '../../../.'",
    "test:unit": "cross-env FORCE_COLOR=1 vitest run",
    "test:unit:open": "cross-env FORCE_COLOR=1 vitest --ui"
  },
  "peerDependencies": {
    "@kong/kongponents": "9.0.0-alpha.37",
    "vue": "^3.3.4"
  },
  "devDependencies": {
<<<<<<< HEAD
    "@kong/design-tokens": "^1.11.8",
    "@kong/kongponents": "9.0.0-alpha.37",
=======
    "@kong/design-tokens": "^1.11.9",
    "@kong/kongponents": "^8.125.0",
>>>>>>> c8b7b95d
    "@modyfi/vite-plugin-yaml": "^1.0.4",
    "@types/lodash.clonedeep": "^4.5.7",
    "@types/uuid": "^9.0.5",
    "openapi-types": "^12.1.3",
    "vue": "^3.3.4"
  },
  "dependencies": {
    "@kong-ui-public/i18n": "workspace:^0.8.6",
<<<<<<< HEAD
    "@kong-ui-public/swagger-ui-web-component": "workspace:^0.9.0",
    "@kong/icons": "^1.7.8",
=======
    "@kong-ui-public/swagger-ui-web-component": "workspace:^0.10.0",
>>>>>>> c8b7b95d
    "lodash.clonedeep": "^4.5.0",
    "uuid": "^9.0.1"
  },
  "repository": {
    "type": "git",
    "url": "https://github.com/Kong/public-ui-components.git",
    "directory": "packages/portal/spec-renderer"
  },
  "homepage": "https://github.com/Kong/public-ui-components/tree/main/packages/portal/spec-renderer",
  "bugs": {
    "url": "https://github.com/Kong/public-ui-components/issues"
  },
  "author": "Kong, Inc.",
  "license": "Apache-2.0",
  "volta": {
    "extends": "../../../package.json"
  },
  "distSizeChecker": {
    "errorLimit": "7.5MB"
  }
}<|MERGE_RESOLUTION|>--- conflicted
+++ resolved
@@ -42,13 +42,8 @@
     "vue": "^3.3.4"
   },
   "devDependencies": {
-<<<<<<< HEAD
-    "@kong/design-tokens": "^1.11.8",
+    "@kong/design-tokens": "^1.11.9",
     "@kong/kongponents": "9.0.0-alpha.37",
-=======
-    "@kong/design-tokens": "^1.11.9",
-    "@kong/kongponents": "^8.125.0",
->>>>>>> c8b7b95d
     "@modyfi/vite-plugin-yaml": "^1.0.4",
     "@types/lodash.clonedeep": "^4.5.7",
     "@types/uuid": "^9.0.5",
@@ -57,12 +52,8 @@
   },
   "dependencies": {
     "@kong-ui-public/i18n": "workspace:^0.8.6",
-<<<<<<< HEAD
-    "@kong-ui-public/swagger-ui-web-component": "workspace:^0.9.0",
+    "@kong-ui-public/swagger-ui-web-component": "workspace:^0.10.0",
     "@kong/icons": "^1.7.8",
-=======
-    "@kong-ui-public/swagger-ui-web-component": "workspace:^0.10.0",
->>>>>>> c8b7b95d
     "lodash.clonedeep": "^4.5.0",
     "uuid": "^9.0.1"
   },
