--- conflicted
+++ resolved
@@ -1,10 +1,6 @@
 {
   "name": "@kong-ui-public/spec-renderer",
-<<<<<<< HEAD
-  "version": "0.7.16",
-=======
   "version": "0.7.17",
->>>>>>> 01e8c807
   "type": "module",
   "main": "./dist/spec-renderer.umd.js",
   "module": "./dist/spec-renderer.es.js",
@@ -55,11 +51,7 @@
   },
   "dependencies": {
     "@kong-ui-public/i18n": "workspace:^0.3.4",
-<<<<<<< HEAD
-    "@kong-ui-public/swagger-ui-web-component": "workspace:^0.4.15",
-=======
     "@kong-ui-public/swagger-ui-web-component": "workspace:^0.4.16",
->>>>>>> 01e8c807
     "lodash.clonedeep": "^4.5.0",
     "uuid": "^9.0.0"
   },
