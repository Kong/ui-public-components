--- conflicted
+++ resolved
@@ -42,12 +42,8 @@
     "vue": "^3.3.4"
   },
   "devDependencies": {
-<<<<<<< HEAD
     "@kong/design-tokens": "^1.7.1",
-    "@kong/kongponents": "^8.91.0",
-=======
     "@kong/kongponents": "^8.91.1",
->>>>>>> 904823b8
     "@modyfi/vite-plugin-yaml": "^1.0.4",
     "@types/lodash.clonedeep": "^4.5.7",
     "@types/uuid": "^9.0.2",
