{
  "name": "@kong-ui-public/public-ui-components",
  "version": "0.0.0-development",
  "private": true,
  "scripts": {
    "build": "cross-env FORCE_COLOR=1 pnpm -r run build",
    "lint": "cross-env FORCE_COLOR=1 pnpm -r run lint",
    "lint:fix": "cross-env FORCE_COLOR=1 pnpm -r run lint:fix",
    "stylelint": "cross-env FORCE_COLOR=1 pnpm -r run stylelint",
    "stylelint:fix": "cross-env FORCE_COLOR=1 pnpm -r run stylelint:fix",
    "typecheck": "cross-env FORCE_COLOR=1 pnpm -r run typecheck",
    "test:component": "BABEL_ENV=cypress pnpm -r run test:component",
    "test:component:open": "BABEL_ENV=cypress cypress open --component -b chrome",
    "test:component:ci": "BABEL_ENV=cypress cypress run --component -b chrome",
    "test:unit": "cross-env FORCE_COLOR=1 pnpm -r run test:unit",
    "test:unit:open": "cross-env FORCE_COLOR=1 pnpm -r run test:unit:open",
    "create-package": "pnpm --filter \"@kong-ui-public/cli\" run create-package",
    "commit": "cz",
    "lerna": "lerna"
  },
  "devDependencies": {
    "@babel/types": "^7.25.6",
    "@commitlint/cli": "^18.6.1",
    "@commitlint/config-conventional": "^18.6.3",
    "@digitalroute/cz-conventional-changelog-for-jira": "^8.0.1",
    "@evilmartians/lefthook": "^1.6.22",
    "@kong/design-tokens": "1.17.2",
    "@kong/eslint-config-kong-ui": "^1.1.1",
    "@kong/kongponents": "9.5.5",
    "@stylistic/stylelint-plugin": "^3.0.1",
    "@types/flat": "^5.0.5",
    "@types/js-yaml": "^4.0.9",
    "@types/jsdom": "^21.1.7",
    "@types/node": "^18.19.39",
    "@types/uuid": "^9.0.8",
    "@vitejs/plugin-vue": "^5.0.5",
    "@vitejs/plugin-vue-jsx": "^4.0.1",
    "@vitest/ui": "^1.3.1",
    "@vue/test-utils": "^2.4.6",
    "@vue/tsconfig": "^0.5.1",
    "c8": "^10.1.2",
    "commitizen": "^4.3.0",
    "cross-env": "^7.0.3",
    "cypress": "^13.14.1",
    "cz-conventional-changelog": "^3.3.0",
    "eslint": "^9.4.0",
    "js-yaml": "^4.1.0",
<<<<<<< HEAD
    "jsdom": "^24.0.0",
    "lerna": "^8.1.8",
=======
    "jsdom": "^25.0.0",
    "lerna": "^8.1.5",
>>>>>>> e3e884c0
    "npm-run-all2": "^6.1.2",
    "postcss": "^8.4.42",
    "postcss-custom-properties": "^14.0.1",
    "postcss-html": "^1.6.0",
    "rimraf": "^6.0.1",
    "rollup-plugin-visualizer": "^5.12.0",
    "sass": "^1.77.8",
    "stylelint": "^16.2.1",
    "stylelint-config-html": "^1.1.0",
    "stylelint-config-recommended-scss": "^14.0.0",
    "stylelint-config-recommended-vue": "^1.5.0",
    "stylelint-order": "^6.0.4",
    "ts-node": "^10.9.2",
    "tsc-alias": "^1.8.10",
    "tslib": "^2.6.3",
    "typedoc": "^0.26.6",
    "typedoc-plugin-markdown": "^4.2.6",
    "typescript": "~5.3.3",
    "uuid": "^9.0.1",
    "vite": "^5.3.2",
    "vite-plugin-externals": "^0.6.2",
    "vite-plugin-vue-devtools": "^7.0.27",
    "vitest": "^1.3.1",
    "vue": "^3.4.31",
    "vue-router": "^4.4.3",
    "vue-tsc": "^1.8.27"
  },
  "pnpm": {
    "overrides": {
      "string-width": "4.2.3"
    }
  },
  "workspaces": [
    "packages/*/*"
  ],
  "repository": {
    "type": "git",
    "url": "https://github.com/Kong/public-ui-components"
  },
  "license": "Apache-2.0",
  "config": {
    "commitizen": {
      "path": "./node_modules/@digitalroute/cz-conventional-changelog-for-jira",
      "skipScope": false,
      "jiraOptional": true,
      "jiraLocation": "post-description",
      "jiraPrepend": "[",
      "jiraAppend": "]"
    }
  },
  "engines": {
    "node": ">=18.19.1"
  },
  "volta": {
    "node": "18.19.1",
    "pnpm": "9.4.0"
  },
  "packageManager": "pnpm@9.4.0"
}<|MERGE_RESOLUTION|>--- conflicted
+++ resolved
@@ -45,13 +45,8 @@
     "cz-conventional-changelog": "^3.3.0",
     "eslint": "^9.4.0",
     "js-yaml": "^4.1.0",
-<<<<<<< HEAD
-    "jsdom": "^24.0.0",
+    "jsdom": "^25.0.0",
     "lerna": "^8.1.8",
-=======
-    "jsdom": "^25.0.0",
-    "lerna": "^8.1.5",
->>>>>>> e3e884c0
     "npm-run-all2": "^6.1.2",
     "postcss": "^8.4.42",
     "postcss-custom-properties": "^14.0.1",
