{
  "name": "@kong-ui-public/public-ui-components",
  "version": "0.0.0-development",
  "private": true,
  "scripts": {
    "build": "cross-env FORCE_COLOR=1 pnpm -r run build",
    "lint": "cross-env FORCE_COLOR=1 pnpm -r run lint",
    "lint:fix": "cross-env FORCE_COLOR=1 pnpm -r run lint:fix",
    "stylelint": "cross-env FORCE_COLOR=1 pnpm -r run stylelint",
    "stylelint:fix": "cross-env FORCE_COLOR=1 pnpm -r run stylelint:fix",
    "typecheck": "cross-env FORCE_COLOR=1 pnpm -r run typecheck",
    "test:component": "BABEL_ENV=cypress pnpm -r run test:component",
    "test:component:open": "BABEL_ENV=cypress cypress open --component -b chrome",
    "test:component:ci": "BABEL_ENV=cypress cypress run --component -b chrome",
    "test:unit": "cross-env FORCE_COLOR=1 pnpm -r run test:unit",
    "test:unit:open": "cross-env FORCE_COLOR=1 pnpm -r run test:unit:open",
    "create-package": "pnpm --filter \"@kong-ui-public/cli\" run create-package",
    "commit": "cz",
    "lerna": "lerna"
  },
  "devDependencies": {
    "@babel/types": "^7.25.6",
    "@commitlint/cli": "^19.5.0",
    "@commitlint/config-conventional": "^19.5.0",
    "@digitalroute/cz-conventional-changelog-for-jira": "^8.0.1",
    "@evilmartians/lefthook": "^1.7.15",
    "@kong/design-tokens": "1.17.2",
    "@kong/eslint-config-kong-ui": "^1.1.1",
<<<<<<< HEAD
    "@kong/kongponents": "9.8.3-pr.2405.ae5c8fadb.0",
=======
    "@kong/kongponents": "9.8.2",
>>>>>>> be95fd25
    "@stylistic/stylelint-plugin": "^3.0.1",
    "@types/flat": "^5.0.5",
    "@types/js-yaml": "^4.0.9",
    "@types/jsdom": "^21.1.7",
    "@types/node": "^18.19.50",
    "@types/uuid": "^10.0.0",
    "@vitejs/plugin-vue": "^5.1.3",
    "@vitejs/plugin-vue-jsx": "^4.0.1",
    "@vitest/ui": "^2.1.1",
    "@vue/test-utils": "^2.4.6",
    "@vue/tsconfig": "^0.5.1",
    "c8": "^10.1.2",
    "commitizen": "^4.3.0",
    "cross-env": "^7.0.3",
    "cypress": "^13.14.2",
    "cz-conventional-changelog": "^3.3.0",
    "eslint": "^9.10.0",
    "js-yaml": "^4.1.0",
    "jsdom": "^25.0.0",
    "lerna": "^8.1.8",
    "npm-run-all2": "^6.1.2",
    "postcss": "^8.4.47",
    "postcss-custom-properties": "^14.0.1",
    "postcss-html": "^1.7.0",
    "rimraf": "^6.0.1",
    "rollup-plugin-visualizer": "^5.12.0",
    "sass": "^1.78.0",
    "stylelint": "^16.9.0",
    "stylelint-config-html": "^1.1.0",
    "stylelint-config-recommended-scss": "^14.1.0",
    "stylelint-config-recommended-vue": "^1.5.0",
    "stylelint-order": "^6.0.4",
    "ts-node": "^10.9.2",
    "tsc-alias": "^1.8.10",
    "tslib": "^2.7.0",
    "typedoc": "^0.26.7",
    "typedoc-plugin-markdown": "^4.2.7",
    "typescript": "~5.6.2",
    "uuid": "^10.0.0",
    "vite": "^5.4.5",
    "vite-plugin-externals": "^0.6.2",
    "vite-plugin-vue-devtools": "^7.4.5",
    "vitest": "^2.1.1",
    "vue": "^3.4.38",
    "vue-router": "^4.4.5",
    "vue-tsc": "^2.1.6"
  },
  "pnpm": {
    "overrides": {
      "string-width": "4.2.3"
    }
  },
  "workspaces": [
    "packages/*/*"
  ],
  "repository": {
    "type": "git",
    "url": "https://github.com/Kong/public-ui-components"
  },
  "license": "Apache-2.0",
  "config": {
    "commitizen": {
      "path": "./node_modules/@digitalroute/cz-conventional-changelog-for-jira",
      "skipScope": false,
      "jiraOptional": true,
      "jiraLocation": "post-description",
      "jiraPrepend": "[",
      "jiraAppend": "]"
    }
  },
  "engines": {
    "node": ">=18.19.1"
  },
  "volta": {
    "node": "18.19.1",
    "pnpm": "9.4.0"
  },
  "packageManager": "pnpm@9.4.0"
}<|MERGE_RESOLUTION|>--- conflicted
+++ resolved
@@ -26,11 +26,7 @@
     "@evilmartians/lefthook": "^1.7.15",
     "@kong/design-tokens": "1.17.2",
     "@kong/eslint-config-kong-ui": "^1.1.1",
-<<<<<<< HEAD
-    "@kong/kongponents": "9.8.3-pr.2405.ae5c8fadb.0",
-=======
-    "@kong/kongponents": "9.8.2",
->>>>>>> be95fd25
+    "@kong/kongponents": "9.8.4-pr.2405.33c666c48.0",
     "@stylistic/stylelint-plugin": "^3.0.1",
     "@types/flat": "^5.0.5",
     "@types/js-yaml": "^4.0.9",
