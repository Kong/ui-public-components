--- conflicted
+++ resolved
@@ -27,11 +27,7 @@
     "@kong/design-tokens": "1.17.2",
     "@kong/eslint-config-kong-ui": "^1.1.1",
     "@kong/kongponents": "9.5.5",
-<<<<<<< HEAD
-    "@stylistic/stylelint-plugin": "^2.1.3",
-=======
     "@stylistic/stylelint-plugin": "^3.0.1",
->>>>>>> f211ac47
     "@types/flat": "^5.0.5",
     "@types/js-yaml": "^4.0.9",
     "@types/jsdom": "^21.1.7",
@@ -52,17 +48,10 @@
     "jsdom": "^24.0.0",
     "lerna": "^8.1.8",
     "npm-run-all2": "^6.1.2",
-<<<<<<< HEAD
-    "postcss": "^8.4.42",
-    "postcss-custom-properties": "^13.3.12",
-    "postcss-html": "^1.6.0",
-    "rimraf": "^5.0.10",
-=======
     "postcss": "^8.4.39",
     "postcss-custom-properties": "^14.0.1",
     "postcss-html": "^1.6.0",
     "rimraf": "^6.0.1",
->>>>>>> f211ac47
     "rollup-plugin-visualizer": "^5.12.0",
     "sass": "^1.77.8",
     "stylelint": "^16.2.1",
