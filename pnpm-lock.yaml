--- conflicted
+++ resolved
@@ -1255,7 +1255,6 @@
       '@jridgewell/sourcemap-codec': 1.4.14
     dev: true
 
-<<<<<<< HEAD
   /@kong/kongponents/8.22.4_vue@3.2.47:
     resolution: {integrity: sha512-rldxrOsdKD7Be/PN+zJykIHv1n3NGEKt41py++j1R5keBFMOIQz7sFjk499tzgzzesSi9gRocTpd5YH19iVzBg==}
     engines: {node: '>=16.19.0'}
@@ -1278,12 +1277,8 @@
       - debug
     dev: true
 
-  /@kong/kongponents/8.24.1_vue@3.2.47:
-    resolution: {integrity: sha512-S/OdFTzkaqcCUOBYxHTymt0tvXbyaj523lFollIJ35lFH4Gz4lr8ElvP5aYFvOGFLQeqV7pT3n2bsVeLosQ6yw==}
-=======
   /@kong/kongponents/8.25.0_vue@3.2.47:
     resolution: {integrity: sha512-6jpLHsqj9WFBMvIBAx7jgolKLUoYTnK6QZHe/MS96J3IUlQzBylV2PBrE9cjz2fX34a5oqgElFgYV/+mPvY8Fg==}
->>>>>>> 58516e75
     engines: {node: '>=16.19.0'}
     peerDependencies:
       vue: '>= 3.2.37'
