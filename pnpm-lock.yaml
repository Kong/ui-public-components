--- conflicted
+++ resolved
@@ -1238,7 +1238,6 @@
       '@jridgewell/sourcemap-codec': 1.4.14
     dev: true
 
-<<<<<<< HEAD
   /@kong/kongponents/8.22.4_vue@3.2.47:
     resolution: {integrity: sha512-rldxrOsdKD7Be/PN+zJykIHv1n3NGEKt41py++j1R5keBFMOIQz7sFjk499tzgzzesSi9gRocTpd5YH19iVzBg==}
     engines: {node: '>=16.19.0'}
@@ -1261,12 +1260,8 @@
       - debug
     dev: true
 
-  /@kong/kongponents/8.24.0_vue@3.2.47:
-    resolution: {integrity: sha512-e4HN6/Ne71jzjO5Qc/pyoaNnEbLTcmyQeA/IrEDSbTBp4ZVAmxzYllI9y7fYEiiHjH4LEMORsD6iFJ2T+TjE3g==}
-=======
   /@kong/kongponents/8.24.1_vue@3.2.47:
     resolution: {integrity: sha512-S/OdFTzkaqcCUOBYxHTymt0tvXbyaj523lFollIJ35lFH4Gz4lr8ElvP5aYFvOGFLQeqV7pT3n2bsVeLosQ6yw==}
->>>>>>> 5ef4139f
     engines: {node: '>=16.19.0'}
     peerDependencies:
       vue: '>= 3.2.37'
