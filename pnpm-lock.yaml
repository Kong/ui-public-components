--- conflicted
+++ resolved
@@ -1253,7 +1253,6 @@
       '@jridgewell/sourcemap-codec': 1.4.14
     dev: true
 
-<<<<<<< HEAD
   /@kong/kongponents/8.22.4_vue@3.2.47:
     resolution: {integrity: sha512-rldxrOsdKD7Be/PN+zJykIHv1n3NGEKt41py++j1R5keBFMOIQz7sFjk499tzgzzesSi9gRocTpd5YH19iVzBg==}
     engines: {node: '>=16.19.0'}
@@ -1276,12 +1275,8 @@
       - debug
     dev: true
 
-  /@kong/kongponents/8.25.0_vue@3.2.47:
-    resolution: {integrity: sha512-6jpLHsqj9WFBMvIBAx7jgolKLUoYTnK6QZHe/MS96J3IUlQzBylV2PBrE9cjz2fX34a5oqgElFgYV/+mPvY8Fg==}
-=======
   /@kong/kongponents/8.28.0_vue@3.2.47:
     resolution: {integrity: sha512-9POz7vINs2rJ6W4zSCXWNY2hBvGLlITlGorE7nb6npcysJGU9r5iJFwbGN7y8yooVNKWXsNHttCqTdDYgOwCuw==}
->>>>>>> 335fef59
     engines: {node: '>=16.19.0'}
     peerDependencies:
       vue: '>= 3.2.37'
