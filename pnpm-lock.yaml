--- conflicted
+++ resolved
@@ -1256,7 +1256,6 @@
       - debug
     dev: true
 
-<<<<<<< HEAD
   /@kong/kongponents/8.24.2_vue@3.2.47:
     resolution: {integrity: sha512-MPvt9kJcfTOh5bZZEBTfdLMIej+4ILQmnsylZy3H40aEhX5c1Qjg6cx0gBZCjWJEML3Yb5JYMMospROBQcmM+Q==}
     engines: {node: '>=16.19.0'}
@@ -1279,12 +1278,8 @@
       - debug
     dev: true
 
-  /@kong/swagger-ui-kong-theme-universal/4.0.7_sfoxds7t5ydpegc3knd667wn6m:
-    resolution: {integrity: sha512-hSWTgoueVXb1hD3Gkro7JCVZ3LRTEd1r1c9UCe7uaDxGFb2mZY3eDlIpdgdTK7HbYzXFdXi77gDqs+taLc3v6w==}
-=======
   /@kong/swagger-ui-kong-theme-universal/4.0.8_sfoxds7t5ydpegc3knd667wn6m:
     resolution: {integrity: sha512-vu8EossglQJt0mbP4qF10fnNLdKCClhJQoA9Hvdg024zs9gx7FgHZadcgsnH0yOINkG7xl71O/ie/2zHISfOqw==}
->>>>>>> 8a3d70e1
     peerDependencies:
       react: 17.0.2
     dependencies:
