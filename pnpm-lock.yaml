--- conflicted
+++ resolved
@@ -27,13 +27,8 @@
         specifier: ^1.11.6
         version: 1.11.6
       '@kong/kongponents':
-<<<<<<< HEAD
-        specifier: ^8.123.9
-        version: 8.123.9(axios@1.5.1)(vue-router@4.2.5)(vue@3.3.4)
-=======
         specifier: ^8.124.1
         version: 8.124.1(vue-router@4.2.5)(vue@3.3.4)
->>>>>>> 210e2277
       '@rushstack/eslint-patch':
         specifier: ^1.5.1
         version: 1.5.1
@@ -233,20 +228,12 @@
       '@kong-ui-public/i18n':
         specifier: workspace:^
         version: link:../../core/i18n
-      '@kong-ui-public/sandbox-layout':
-        specifier: workspace:^
-        version: link:../../core/sandbox-layout
       '@kong/design-tokens':
         specifier: ^1.11.6
         version: 1.11.6
       '@kong/kongponents':
-<<<<<<< HEAD
-        specifier: ^8.123.9
-        version: 8.123.9(axios@1.5.1)(vue-router@4.2.5)(vue@3.3.4)
-=======
         specifier: ^8.124.1
         version: 8.124.1(vue-router@4.2.5)(vue@3.3.4)
->>>>>>> 210e2277
       '@types/uuid':
         specifier: ^9.0.5
         version: 9.0.5
@@ -299,13 +286,8 @@
         specifier: ^1.11.6
         version: 1.11.6
       '@kong/kongponents':
-<<<<<<< HEAD
-        specifier: ^8.123.9
-        version: 8.123.9(axios@1.5.1)(vue-router@4.2.5)(vue@3.3.4)
-=======
         specifier: ^8.124.1
         version: 8.124.1(vue-router@4.2.5)(vue@3.3.4)
->>>>>>> 210e2277
       vue:
         specifier: ^3.3.4
         version: 3.3.4
@@ -326,13 +308,8 @@
         specifier: ^1.11.6
         version: 1.11.6
       '@kong/kongponents':
-<<<<<<< HEAD
-        specifier: ^8.123.9
-        version: 8.123.9(axios@1.5.1)(vue-router@4.2.5)(vue@3.3.4)
-=======
         specifier: ^8.124.1
         version: 8.124.1(vue-router@4.2.5)(vue@3.3.4)
->>>>>>> 210e2277
       '@types/lodash.clonedeep':
         specifier: ^4.5.7
         version: 4.5.7
@@ -373,13 +350,8 @@
         specifier: ^1.11.6
         version: 1.11.6
       '@kong/kongponents':
-<<<<<<< HEAD
-        specifier: ^8.123.9
-        version: 8.123.9(axios@1.5.1)(vue-router@4.2.5)(vue@3.3.4)
-=======
         specifier: ^8.124.1
         version: 8.124.1(vue-router@4.2.5)(vue@3.3.4)
->>>>>>> 210e2277
       vue:
         specifier: ^3.3.4
         version: 3.3.4
@@ -429,13 +401,8 @@
         specifier: ^1.11.6
         version: 1.11.6
       '@kong/kongponents':
-<<<<<<< HEAD
-        specifier: ^8.123.9
-        version: 8.123.9(axios@1.5.1)(vue-router@4.2.5)(vue@3.3.4)
-=======
         specifier: ^8.124.1
         version: 8.124.1(vue-router@4.2.5)(vue@3.3.4)
->>>>>>> 210e2277
       '@types/lodash':
         specifier: ^4.14.199
         version: 4.14.199
@@ -461,35 +428,11 @@
         specifier: workspace:^0.8.5
         version: link:../i18n
       '@kong/kongponents':
-<<<<<<< HEAD
-        specifier: ^8.123.9
-        version: 8.123.9(axios@1.5.1)(vue-router@4.2.5)(vue@3.3.4)
+        specifier: ^8.124.1
+        version: 8.124.1(vue-router@4.2.5)(vue@3.3.4)
       vue:
         specifier: ^3.3.4
         version: 3.3.4
-
-  packages/core/sandbox-layout:
-    dependencies:
-      '@kong/icons':
-        specifier: ^1.7.7
-        version: 1.7.7(vue@3.3.4)
-    devDependencies:
-      '@kong/design-tokens':
-        specifier: ^1.11.4
-        version: 1.11.4
-      '@kong/kongponents':
-        specifier: ^8.123.9
-        version: 8.123.9(axios@1.5.1)(vue-router@4.2.5)(vue@3.3.4)
-=======
-        specifier: ^8.124.1
-        version: 8.124.1(vue-router@4.2.5)(vue@3.3.4)
->>>>>>> 210e2277
-      vue:
-        specifier: ^3.3.4
-        version: 3.3.4
-      vue-router:
-        specifier: ^4.2.5
-        version: 4.2.5(vue@3.3.4)
 
   packages/entities/entities-certificates:
     dependencies:
@@ -510,13 +453,8 @@
         specifier: ^1.11.6
         version: 1.11.6
       '@kong/kongponents':
-<<<<<<< HEAD
-        specifier: ^8.123.9
-        version: 8.123.9(axios@1.5.1)(vue-router@4.2.5)(vue@3.3.4)
-=======
         specifier: ^8.124.1
         version: 8.124.1(vue-router@4.2.5)(vue@3.3.4)
->>>>>>> 210e2277
       axios:
         specifier: ^1.5.1
         version: 1.5.1
@@ -543,13 +481,8 @@
         specifier: ^1.11.6
         version: 1.11.6
       '@kong/kongponents':
-<<<<<<< HEAD
-        specifier: ^8.123.9
-        version: 8.123.9(axios@1.5.1)(vue-router@4.2.5)(vue@3.3.4)
-=======
         specifier: ^8.124.1
         version: 8.124.1(vue-router@4.2.5)(vue@3.3.4)
->>>>>>> 210e2277
       axios:
         specifier: ^1.5.1
         version: 1.5.1
@@ -573,13 +506,8 @@
         specifier: ^1.11.6
         version: 1.11.6
       '@kong/kongponents':
-<<<<<<< HEAD
-        specifier: ^8.123.9
-        version: 8.123.9(axios@1.5.1)(vue-router@4.2.5)(vue@3.3.4)
-=======
         specifier: ^8.124.1
         version: 8.124.1(vue-router@4.2.5)(vue@3.3.4)
->>>>>>> 210e2277
       axios:
         specifier: ^1.5.1
         version: 1.5.1
@@ -603,13 +531,8 @@
         specifier: ^1.11.6
         version: 1.11.6
       '@kong/kongponents':
-<<<<<<< HEAD
-        specifier: ^8.123.9
-        version: 8.123.9(axios@1.5.1)(vue-router@4.2.5)(vue@3.3.4)
-=======
         specifier: ^8.124.1
         version: 8.124.1(vue-router@4.2.5)(vue@3.3.4)
->>>>>>> 210e2277
       axios:
         specifier: ^1.5.1
         version: 1.5.1
@@ -633,13 +556,8 @@
         specifier: ^1.11.6
         version: 1.11.6
       '@kong/kongponents':
-<<<<<<< HEAD
-        specifier: ^8.123.9
-        version: 8.123.9(axios@1.5.1)(vue-router@4.2.5)(vue@3.3.4)
-=======
         specifier: ^8.124.1
         version: 8.124.1(vue-router@4.2.5)(vue@3.3.4)
->>>>>>> 210e2277
       axios:
         specifier: ^1.5.1
         version: 1.5.1
@@ -663,13 +581,8 @@
         specifier: workspace:^
         version: link:../../core/i18n
       '@kong/kongponents':
-<<<<<<< HEAD
-        specifier: ^8.123.9
-        version: 8.123.9(axios@1.5.1)(vue-router@4.2.5)(vue@3.3.4)
-=======
         specifier: ^8.124.1
         version: 8.124.1(vue-router@4.2.5)(vue@3.3.4)
->>>>>>> 210e2277
       axios:
         specifier: ^1.5.1
         version: 1.5.1
@@ -696,13 +609,8 @@
         specifier: ^1.11.6
         version: 1.11.6
       '@kong/kongponents':
-<<<<<<< HEAD
-        specifier: ^8.123.9
-        version: 8.123.9(axios@1.5.1)(vue-router@4.2.5)(vue@3.3.4)
-=======
         specifier: ^8.124.1
         version: 8.124.1(vue-router@4.2.5)(vue@3.3.4)
->>>>>>> 210e2277
       axios:
         specifier: ^1.5.1
         version: 1.5.1
@@ -741,13 +649,8 @@
         specifier: ^1.11.6
         version: 1.11.6
       '@kong/kongponents':
-<<<<<<< HEAD
-        specifier: ^8.123.9
-        version: 8.123.9(axios@1.5.1)(vue-router@4.2.5)(vue@3.3.4)
-=======
         specifier: ^8.124.1
         version: 8.124.1(vue-router@4.2.5)(vue@3.3.4)
->>>>>>> 210e2277
       axios:
         specifier: ^1.5.1
         version: 1.5.1
@@ -771,13 +674,8 @@
         specifier: ^1.11.6
         version: 1.11.6
       '@kong/kongponents':
-<<<<<<< HEAD
-        specifier: ^8.123.9
-        version: 8.123.9(axios@1.5.1)(vue-router@4.2.5)(vue@3.3.4)
-=======
         specifier: ^8.124.1
         version: 8.124.1(vue-router@4.2.5)(vue@3.3.4)
->>>>>>> 210e2277
       axios:
         specifier: ^1.5.1
         version: 1.5.1
@@ -810,13 +708,8 @@
         specifier: ^1.11.6
         version: 1.11.6
       '@kong/kongponents':
-<<<<<<< HEAD
-        specifier: ^8.123.9
-        version: 8.123.9(axios@1.5.1)(vue-router@4.2.5)(vue@3.3.4)
-=======
         specifier: ^8.124.1
         version: 8.124.1(vue-router@4.2.5)(vue@3.3.4)
->>>>>>> 210e2277
       axios:
         specifier: ^1.5.1
         version: 1.5.1
@@ -843,13 +736,8 @@
         specifier: ^1.11.6
         version: 1.11.6
       '@kong/kongponents':
-<<<<<<< HEAD
-        specifier: ^8.123.9
-        version: 8.123.9(axios@1.5.1)(vue-router@4.2.5)(vue@3.3.4)
-=======
         specifier: ^8.124.1
         version: 8.124.1(vue-router@4.2.5)(vue@3.3.4)
->>>>>>> 210e2277
       axios:
         specifier: ^1.5.1
         version: 1.5.1
@@ -873,13 +761,8 @@
         specifier: ^1.11.6
         version: 1.11.6
       '@kong/kongponents':
-<<<<<<< HEAD
-        specifier: ^8.123.9
-        version: 8.123.9(axios@1.5.1)(vue-router@4.2.5)(vue@3.3.4)
-=======
         specifier: ^8.124.1
         version: 8.124.1(vue-router@4.2.5)(vue@3.3.4)
->>>>>>> 210e2277
       axios:
         specifier: ^1.5.1
         version: 1.5.1
@@ -903,13 +786,8 @@
         specifier: ^1.11.6
         version: 1.11.6
       '@kong/kongponents':
-<<<<<<< HEAD
-        specifier: ^8.123.9
-        version: 8.123.9(axios@1.5.1)(vue-router@4.2.5)(vue@3.3.4)
-=======
         specifier: ^8.124.1
         version: 8.124.1(vue-router@4.2.5)(vue@3.3.4)
->>>>>>> 210e2277
       axios:
         specifier: ^1.5.1
         version: 1.5.1
@@ -933,13 +811,8 @@
         specifier: ^1.11.6
         version: 1.11.6
       '@kong/kongponents':
-<<<<<<< HEAD
-        specifier: ^8.123.9
-        version: 8.123.9(axios@1.5.1)(vue-router@4.2.5)(vue@3.3.4)
-=======
         specifier: ^8.124.1
         version: 8.124.1(vue-router@4.2.5)(vue@3.3.4)
->>>>>>> 210e2277
       '@types/prismjs':
         specifier: ^1.26.1
         version: 1.26.1
@@ -969,13 +842,8 @@
         specifier: ^1.11.6
         version: 1.11.6
       '@kong/kongponents':
-<<<<<<< HEAD
-        specifier: ^8.123.9
-        version: 8.123.9(axios@1.5.1)(vue-router@4.2.5)(vue@3.3.4)
-=======
         specifier: ^8.124.1
         version: 8.124.1(vue-router@4.2.5)(vue@3.3.4)
->>>>>>> 210e2277
       '@modyfi/vite-plugin-yaml':
         specifier: ^1.0.4
         version: 1.0.4(vite@4.4.11)
@@ -2149,11 +2017,7 @@
       '@kong/kongponents': ^8.83.5
       vue: ^3.2.47
     dependencies:
-<<<<<<< HEAD
-      '@kong/kongponents': 8.123.9(axios@1.5.1)(vue-router@4.2.5)(vue@3.3.4)
-=======
       '@kong/kongponents': 8.124.1(vue-router@4.2.5)(vue@3.3.4)
->>>>>>> 210e2277
       approximate-number: 2.1.1
       vue: 3.3.4
     dev: false
@@ -2171,20 +2035,14 @@
       vue: 3.3.4
     dev: false
 
-<<<<<<< HEAD
-  /@kong/kongponents@8.123.9(axios@1.5.1)(vue-router@4.2.5)(vue@3.3.4):
-    resolution: {integrity: sha512-hvUkfUyXq99bdwlxhdNkzcMqSz3rmuPWgaQJGNH22RBk6bsjsanKYgGclYW1HupPXpFVcTBp+trEuazqU+uZmg==}
-=======
   /@kong/kongponents@8.124.1(vue-router@4.2.5)(vue@3.3.4):
     resolution: {integrity: sha512-geUU94iEMYOE2Y9AFVrrcTSRVhQjxjrCby4+r+KWrREXncocY1qq/m4ei0iNDH2F5w33j4Xl7St14IqcMw2xlg==}
->>>>>>> 210e2277
     engines: {node: '>=v16.20.2'}
     peerDependencies:
-      axios: ^0.27.2
       vue: '>= 3.3.4 < 4'
       vue-router: ^4.2.4
     dependencies:
-      axios: 1.5.1
+      axios: 0.27.2
       date-fns: 2.30.0
       date-fns-tz: 2.0.0(date-fns@2.30.0)
       focus-trap: 7.5.3
@@ -2197,6 +2055,8 @@
       vue: 3.3.4
       vue-draggable-next: 2.2.1(sortablejs@1.15.0)(vue@3.3.4)
       vue-router: 4.2.5(vue@3.3.4)
+    transitivePeerDependencies:
+      - debug
 
   /@kong/swagger-ui-kong-theme-universal@4.2.8(react-dom@17.0.2)(react@17.0.2)(vue-router@4.2.5)(vue@3.3.4):
     resolution: {integrity: sha512-HS2Fjjd/tLWCmcEeRefzsDotsdNcF2d10L5ugzOYOuIMTRbCXq6wB7lTKJZQDCa7uy5syIeDuku1QSNpnmHOyw==}
@@ -2204,11 +2064,7 @@
       react: 17.0.2
     dependencies:
       '@braintree/sanitize-url': 2.1.0
-<<<<<<< HEAD
-      '@kong/kongponents': 8.123.9(axios@1.5.1)(vue-router@4.2.5)(vue@3.3.4)
-=======
       '@kong/kongponents': 8.124.1(vue-router@4.2.5)(vue@3.3.4)
->>>>>>> 210e2277
       '@kyleshockey/xml': 1.0.2
       classnames: 2.3.2
       curl-to-har: 1.0.1
@@ -2224,7 +2080,7 @@
       util: 0.12.5
     transitivePeerDependencies:
       - '@babel/core'
-      - axios
+      - debug
       - mkdirp
       - prop-types
       - react-dom
@@ -4794,6 +4650,14 @@
   /aws4@1.12.0:
     resolution: {integrity: sha512-NmWvPnx0F1SfrQbYwOi7OeaNGokp9XhzNioJ/CSBs8Qa4vxug81mhJEAVZwxXuBmYB5KDRfMq/F3RR0BIU7sWg==}
     dev: true
+
+  /axios@0.27.2:
+    resolution: {integrity: sha512-t+yRIyySRTp/wua5xEr+z1q60QmLq8ABsS5O9Me1AsE5dfKqgnCFzwiCZZ/cGNd1lq4/7akDWMxdhVlucjmnOQ==}
+    dependencies:
+      follow-redirects: 1.15.2
+      form-data: 4.0.0
+    transitivePeerDependencies:
+      - debug
 
   /axios@1.5.1:
     resolution: {integrity: sha512-Q28iYCWzNHjAm+yEAot5QaAMxhMghWLFVf7rRdwhUI+c2jix2DUXjAHXVi+s1ibs3mjPO/cCgbA++3BjD0vP/A==}
