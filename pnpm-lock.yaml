--- conflicted
+++ resolved
@@ -9,11 +9,7 @@
       '@commitlint/config-conventional': ^17.4.2
       '@digitalroute/cz-conventional-changelog-for-jira': ^8.0.0
       '@evilmartians/lefthook': ^1.2.8
-<<<<<<< HEAD
-      '@kong/kongponents': ^8.26.1
-=======
       '@kong/kongponents': ^8.26.0
->>>>>>> fe92c4ae
       '@rushstack/eslint-patch': ^1.2.0
       '@types/flat': ^5.0.2
       '@types/js-yaml': ^4.0.5
@@ -71,11 +67,7 @@
       '@commitlint/config-conventional': 17.4.2
       '@digitalroute/cz-conventional-changelog-for-jira': 8.0.0
       '@evilmartians/lefthook': 1.2.8
-<<<<<<< HEAD
-      '@kong/kongponents': 8.26.1_vue@3.2.47
-=======
       '@kong/kongponents': 8.26.0_vue@3.2.47
->>>>>>> fe92c4ae
       '@rushstack/eslint-patch': 1.2.0
       '@types/flat': 5.0.2
       '@types/js-yaml': 4.0.5
@@ -130,11 +122,7 @@
 
   packages/core/app-layout:
     specifiers:
-<<<<<<< HEAD
-      '@kong/kongponents': ^8.26.1
-=======
       '@kong/kongponents': ^8.26.0
->>>>>>> fe92c4ae
       '@types/lodash.clonedeep': ^4.5.7
       focus-trap: ^7.2.0
       focus-trap-vue: ^4.0.1
@@ -146,11 +134,7 @@
       focus-trap-vue: 4.0.1_sc5smigrnndzyzpmn4n4e4xcs4
       lodash.clonedeep: 4.5.0
     devDependencies:
-<<<<<<< HEAD
-      '@kong/kongponents': 8.26.1_vue@3.2.47
-=======
       '@kong/kongponents': 8.26.0_vue@3.2.47
->>>>>>> fe92c4ae
       '@types/lodash.clonedeep': 4.5.7
       vue: 3.2.47
       vue-router: 4.1.6_vue@3.2.47
@@ -175,22 +159,13 @@
 
   packages/core/copy-uuid:
     specifiers:
-<<<<<<< HEAD
-      '@kong-ui-public/i18n': workspace:^0.2.8
-      '@kong/kongponents': ^8.26.1
-=======
       '@kong-ui-public/i18n': workspace:^0.3.0
       '@kong/kongponents': ^8.26.0
->>>>>>> fe92c4ae
       vue: ^3.2.47
     dependencies:
       '@kong-ui-public/i18n': link:../i18n
     devDependencies:
-<<<<<<< HEAD
-      '@kong/kongponents': 8.26.1_vue@3.2.47
-=======
       '@kong/kongponents': 8.26.0_vue@3.2.47
->>>>>>> fe92c4ae
       vue: 3.2.47
 
   packages/core/i18n:
@@ -216,13 +191,8 @@
 
   packages/portal/document-viewer:
     specifiers:
-<<<<<<< HEAD
-      '@kong-ui-public/i18n': workspace:^0.2.8
-      '@kong/kongponents': ^8.26.1
-=======
       '@kong-ui-public/i18n': workspace:^0.3.0
       '@kong/kongponents': ^8.26.0
->>>>>>> fe92c4ae
       '@types/prismjs': ^1.26.0
       '@vitejs/plugin-vue-jsx': ^3.0.0
       prismjs: ^1.29.0
@@ -231,11 +201,7 @@
       '@kong-ui-public/i18n': link:../../core/i18n
       prismjs: 1.29.0
     devDependencies:
-<<<<<<< HEAD
-      '@kong/kongponents': 8.26.1_vue@3.2.47
-=======
       '@kong/kongponents': 8.26.0_vue@3.2.47
->>>>>>> fe92c4ae
       '@types/prismjs': 1.26.0
       '@vitejs/plugin-vue-jsx': 3.0.0_vue@3.2.47
       vue: 3.2.47
@@ -244,11 +210,7 @@
     specifiers:
       '@kong-ui-public/i18n': workspace:^0.3.0
       '@kong-ui-public/swagger-ui-web-component': workspace:^0.4.5
-<<<<<<< HEAD
-      '@kong/kongponents': ^8.26.1
-=======
       '@kong/kongponents': ^8.26.0
->>>>>>> fe92c4ae
       '@modyfi/vite-plugin-yaml': ^1.0.4
       '@types/lodash.clonedeep': ^4.5.7
       '@types/uuid': ^9.0.0
@@ -262,11 +224,7 @@
       lodash.clonedeep: 4.5.0
       uuid: 9.0.0
     devDependencies:
-<<<<<<< HEAD
-      '@kong/kongponents': 8.26.1_vue@3.2.47
-=======
       '@kong/kongponents': 8.26.0_vue@3.2.47
->>>>>>> fe92c4ae
       '@modyfi/vite-plugin-yaml': 1.0.4
       '@types/lodash.clonedeep': 4.5.7
       '@types/uuid': 9.0.0
@@ -1287,13 +1245,8 @@
       '@jridgewell/sourcemap-codec': 1.4.14
     dev: true
 
-<<<<<<< HEAD
-  /@kong/kongponents/8.26.1_vue@3.2.47:
-    resolution: {integrity: sha512-aQitS8s3OOxZzTWybFlXXob+Xek2SUJIUCS5McYOvQMf4NnbBqNUVDdVOR0ZIMQEZl1kfNaqJAUnet1j7pc+QQ==}
-=======
   /@kong/kongponents/8.26.0_vue@3.2.47:
     resolution: {integrity: sha512-AnWdaMlSOiltTRoPDVbQYSe+3RW6au4PWJxIsFVRplJx/Fv2VmWsWyYyF757vMPE0L8URu3aY72gzhdfSNz26A==}
->>>>>>> fe92c4ae
     engines: {node: '>=16.19.0'}
     peerDependencies:
       vue: '>= 3.2.37'
